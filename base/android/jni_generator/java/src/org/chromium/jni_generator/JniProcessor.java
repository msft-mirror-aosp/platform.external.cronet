--- conflicted
+++ resolved
@@ -55,16 +55,11 @@
  * containing an interface annotated with NativeMethods.
  *
  */
-<<<<<<< HEAD
 @SupportedOptions({JniProcessor.SKIP_GEN_JNI_ARG, JniProcessor.PACKAGE_PREFIX_ARG})
 @AutoService(Processor.class)
 public class JniProcessor extends AbstractProcessor {
     static final String SKIP_GEN_JNI_ARG = "org.chromium.chrome.skipGenJni";
     static final String PACKAGE_PREFIX_ARG = "package_prefix";
-=======
-@AutoService(Processor.class)
-public class JniProcessor extends AbstractProcessor {
->>>>>>> c175721c
     private static final Class<NativeMethods> JNI_STATIC_NATIVES_CLASS = NativeMethods.class;
     private static final Class<MainDex> MAIN_DEX_CLASS = MainDex.class;
     private static final Class<CheckDiscard> CHECK_DISCARD_CLASS = CheckDiscard.class;
