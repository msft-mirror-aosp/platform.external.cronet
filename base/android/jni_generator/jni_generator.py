--- conflicted
+++ resolved
@@ -528,18 +528,6 @@
   return m[0]
 
 
-<<<<<<< HEAD
-def ExtractFullyQualifiedJavaClassName(java_file_name, contents, package_prefix):
-  re_package = re.compile('.*?package (.*?);')
-  matches = re.findall(re_package, contents)
-  if not matches:
-    raise SyntaxError('Unable to find "package" line in %s' % java_file_name)
-  class_path = matches[0]
-  if package_prefix:
-      class_path = "%s.%s" % (package_prefix, class_path)
-  class_path = class_path.replace('.', '/')
-  class_name = os.path.splitext(os.path.basename(java_file_name))[0]
-=======
 def ExtractFullyQualifiedJavaClassName(file_name, contents):
   assert not file_name.endswith('.kt'), (
       f'Found {file_name}, but Kotlin is not supported by JNI generator.')
@@ -549,7 +537,6 @@
     raise SyntaxError('Unable to find "package" line in %s' % file_name)
   class_path = matches[0].replace('.', '/')
   class_name = os.path.splitext(os.path.basename(file_name))[0]
->>>>>>> eddec18c
   return class_path + '/' + class_name
 
 
@@ -904,18 +891,6 @@
     return name_prefix + ('N' if short_name else 'GEN_JNI')
 
   @staticmethod
-<<<<<<< HEAD
-  def GetPackage(use_hash, package_prefix):
-    original_package = 'J' if use_hash else 'org/chromium/base/natives'
-    if package_prefix:
-        original_package = '%s/%s' % (package_prefix.replace(".", "/"), original_package)
-    return original_package
-
-  @staticmethod
-  def GetQualifiedClass(use_hash, package_prefix):
-    return '%s/%s' % (ProxyHelpers.GetPackage(use_hash, package_prefix),
-                      ProxyHelpers.GetClass(use_hash))
-=======
   def GetPackage(short_name, package_prefix=None):
     package = 'J' if short_name else 'org/chromium/base/natives'
     return GetFullyQualifiedClassWithPackagePrefix(package, package_prefix)
@@ -924,7 +899,6 @@
   def GetQualifiedClass(short_name, name_prefix=None, package_prefix=None):
     return '%s/%s' % (ProxyHelpers.GetPackage(short_name, package_prefix),
                       ProxyHelpers.GetClass(short_name, name_prefix))
->>>>>>> eddec18c
 
   @staticmethod
   def CreateHashedMethodName(fully_qualified_class_name, method_name):
@@ -1049,7 +1023,7 @@
     with open(java_file_name) as f:
       contents = f.read()
     fully_qualified_class = ExtractFullyQualifiedJavaClassName(
-        java_file_name, contents, options.package_prefix)
+        java_file_name, contents)
     return JNIFromJavaSource(contents, fully_qualified_class, options)
 
 
@@ -1072,7 +1046,7 @@
     self.split_name = split_name
     self.enable_jni_multiplexing = enable_jni_multiplexing
 
-  def GetStubName(self, native, package_prefix):
+  def GetStubName(self, native):
     """Return the name of the stub function for this native method.
 
     Args:
@@ -1088,13 +1062,8 @@
         method_name = EscapeClassName(native.proxy_name)
       return 'Java_%s_%s' % (EscapeClassName(
           ProxyHelpers.GetQualifiedClass(
-<<<<<<< HEAD
-              self.use_proxy_hash
-              or self.enable_jni_multiplexing, package_prefix=package_prefix)), method_name)
-=======
               self.use_proxy_hash or self.enable_jni_multiplexing,
               self.module_name, self.package_prefix)), method_name)
->>>>>>> eddec18c
 
     template = Template('Java_${JAVA_NAME}_native${NAME}')
 
@@ -1109,15 +1078,9 @@
     ret = collections.OrderedDict()
     for entry in origin:
       if isinstance(entry, NativeMethod) and entry.is_proxy:
-<<<<<<< HEAD
-        use_hash = self.use_proxy_hash or self.enable_jni_multiplexing
-        ret[ProxyHelpers.GetClass(use_hash)] \
-          = ProxyHelpers.GetQualifiedClass(use_hash, package_prefix=None)
-=======
         short_name = self.use_proxy_hash or self.enable_jni_multiplexing
         ret[ProxyHelpers.GetClass(short_name, self.module_name)] \
           = ProxyHelpers.GetQualifiedClass(short_name, self.module_name, self.package_prefix)
->>>>>>> eddec18c
         continue
       ret[self.class_name] = self.fully_qualified_class
 
@@ -1151,12 +1114,8 @@
       # Since all proxy methods use the same class, defining this in every
       # header file would result in duplicated extern initializations.
       if full_clazz != ProxyHelpers.GetQualifiedClass(
-<<<<<<< HEAD
-          self.use_proxy_hash or self.enable_jni_multiplexing, package_prefix=None):
-=======
           self.use_proxy_hash or self.enable_jni_multiplexing, self.module_name,
           self.package_prefix):
->>>>>>> eddec18c
         ret += [template.substitute(values)]
 
     class_getter = """\
@@ -1188,12 +1147,8 @@
       # Since all proxy methods use the same class, defining this in every
       # header file would result in duplicated extern initializations.
       if full_clazz != ProxyHelpers.GetQualifiedClass(
-<<<<<<< HEAD
-          self.use_proxy_hash or self.enable_jni_multiplexing, package_prefix=None):
-=======
           self.use_proxy_hash or self.enable_jni_multiplexing, self.module_name,
           self.package_prefix):
->>>>>>> eddec18c
         ret += [template.substitute(values)]
 
     return ''.join(ret)
@@ -1205,7 +1160,6 @@
   def __init__(self, module_name, namespace, fully_qualified_class, natives,
                called_by_natives, constant_fields, jni_params, options):
     self.namespace = namespace
-    self.package_prefix = options.package_prefix
     self.fully_qualified_class = fully_qualified_class
     self.class_name = self.fully_qualified_class.split('/')[-1]
     self.natives = natives
@@ -1393,7 +1347,7 @@
         'PARAMS_IN_STUB': GetParamsInStub(native),
         'PARAMS_IN_CALL': params_in_call,
         'POST_CALL': post_call,
-        'STUB_NAME': self.helper.GetStubName(native, package_prefix=self.package_prefix),
+        'STUB_NAME': self.helper.GetStubName(native),
         'PROFILING_ENTERED_NATIVE': profiling_entered_native,
     }
 
@@ -1723,14 +1677,9 @@
       help='Split name that the Java classes should be loaded from.')
   parser.add_argument(
       '--package_prefix',
-<<<<<<< HEAD
-      help='Adds a prefix to every package with JNI. '
-           'This is important if you are jarjaring the code')
-=======
       help=
       'Adds a prefix to the classes fully qualified-name. Effectively changing a class name from'
       'foo.bar -> prefix.foo.bar')
->>>>>>> eddec18c
   # TODO(agrieve): --stamp used only to make incremental builds work.
   #     Remove --stamp at some point after 2022.
   parser.add_argument('--stamp',
