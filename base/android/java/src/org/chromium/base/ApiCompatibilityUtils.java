// Copyright 2013 The Chromium Authors
// Use of this source code is governed by a BSD-style license that can be
// found in the LICENSE file.

package org.chromium.base;

import android.app.Activity;
import android.app.ActivityManager;
import android.app.ActivityOptions;
import android.app.Application;
import android.content.ContentResolver;
import android.content.Context;
import android.content.Intent;
import android.content.pm.PackageManager;
import android.content.res.Resources;
import android.content.res.Resources.NotFoundException;
import android.graphics.Bitmap;
import android.graphics.ImageDecoder;
import android.graphics.drawable.Drawable;
import android.hardware.display.DisplayManager;
import android.net.Uri;
import android.os.Build;
import android.os.Bundle;
import android.os.StrictMode;
import android.os.UserManager;
import android.provider.MediaStore;
import android.provider.Settings;
import android.view.Display;
import android.view.View;
import android.view.Window;
import android.view.WindowManager;
import android.view.textclassifier.TextClassifier;
<<<<<<< HEAD
import android.widget.EditText;
=======
import android.widget.ImageView;
>>>>>>> c175721c
import android.widget.TextView;

import androidx.annotation.NonNull;
import androidx.annotation.Nullable;
import androidx.annotation.RequiresApi;

import java.io.IOException;
import java.nio.charset.StandardCharsets;
import java.util.ArrayList;
import java.util.List;

/**
 * Utility class to use APIs not in all supported Android versions.
 *
 * Do not inline because we use many new APIs, and if they are inlined, they could cause dex
 * validation errors on low Android versions.
 */
public class ApiCompatibilityUtils {
    private ApiCompatibilityUtils() {
    }

    @RequiresApi(Build.VERSION_CODES.Q)
    private static class ApisQ {
        static boolean isRunningInUserTestHarness() {
            return ActivityManager.isRunningInUserTestHarness();
        }

        static List<Integer> getTargetableDisplayIds(@Nullable Activity activity) {
            List<Integer> displayList = new ArrayList<>();
            if (activity == null) return displayList;
            DisplayManager displayManager =
                    (DisplayManager) activity.getSystemService(Context.DISPLAY_SERVICE);
            if (displayManager == null) return displayList;
            Display[] displays = displayManager.getDisplays();
            ActivityManager am =
                    (ActivityManager) activity.getSystemService(Context.ACTIVITY_SERVICE);
            for (Display display : displays) {
                if (display.getState() == Display.STATE_ON
                        && am.isActivityStartAllowedOnDisplay(activity, display.getDisplayId(),
                                new Intent(activity, activity.getClass()))) {
                    displayList.add(display.getDisplayId());
                }
            }
            return displayList;
        }
    }

    @RequiresApi(Build.VERSION_CODES.P)
    private static class ApisP {
        static String getProcessName() {
            return Application.getProcessName();
        }

        static Bitmap getBitmapByUri(ContentResolver cr, Uri uri) throws IOException {
            return ImageDecoder.decodeBitmap(ImageDecoder.createSource(cr, uri));
        }
    }

    @RequiresApi(Build.VERSION_CODES.O)
    private static class ApisO {
        static void initNotificationSettingsIntent(Intent intent, String packageName) {
            intent.setAction(Settings.ACTION_APP_NOTIFICATION_SETTINGS);
            intent.putExtra(Settings.EXTRA_APP_PACKAGE, packageName);
        }

        static void disableSmartSelectionTextClassifier(TextView textView) {
            textView.setTextClassifier(TextClassifier.NO_OP);
        }

        static Bundle createLaunchDisplayIdActivityOptions(int displayId) {
            ActivityOptions options = ActivityOptions.makeBasic();
            options.setLaunchDisplayId(displayId);
            return options.toBundle();
        }
    }

    // This class is sufficiently small that it's fine if it doesn't verify for N devices.
    @RequiresApi(Build.VERSION_CODES.N_MR1)
    private static class ApisNMR1 {
        static boolean isDemoUser() {
            UserManager userManager =
                    (UserManager) ContextUtils.getApplicationContext().getSystemService(
                            Context.USER_SERVICE);
            return userManager.isDemoUser();
        }
    }

    /**
     * Checks that the object reference is not null and throws NullPointerException if it is.
     * See {@link Objects#requireNonNull} which is available since API level 19.
     * @param obj The object to check
     */
    @NonNull
    public static <T> T requireNonNull(T obj) {
        if (obj == null) throw new NullPointerException();
        return obj;
    }

    /**
     * Checks that the object reference is not null and throws NullPointerException if it is.
     * See {@link Objects#requireNonNull} which is available since API level 19.
     * @param obj The object to check
     * @param message The message to put into NullPointerException
     */
    @NonNull
    public static <T> T requireNonNull(T obj, String message) {
        if (obj == null) throw new NullPointerException(message);
        return obj;
    }

    /**
     * {@link String#getBytes()} but specifying UTF-8 as the encoding and capturing the resulting
     * UnsupportedEncodingException.
     */
    public static byte[] getBytesUtf8(String str) {
        return str.getBytes(StandardCharsets.UTF_8);
    }

    /**
     *  Gets an intent to start the Android system notification settings activity for an app.
     *
     */
    public static Intent getNotificationSettingsIntent() {
        Intent intent = new Intent();
        String packageName = ContextUtils.getApplicationContext().getPackageName();
        if (Build.VERSION.SDK_INT >= Build.VERSION_CODES.O) {
            ApisO.initNotificationSettingsIntent(intent, packageName);
        } else {
            intent.setAction("android.settings.ACTION_APP_NOTIFICATION_SETTINGS");
            intent.putExtra("app_package", packageName);
            intent.putExtra(
                    "app_uid", ContextUtils.getApplicationContext().getApplicationInfo().uid);
        }
        return intent;
    }

    /**
     * @see android.view.Window#setStatusBarColor(int color).
     */
    public static void setStatusBarColor(Window window, int statusBarColor) {
        window.addFlags(WindowManager.LayoutParams.FLAG_DRAWS_SYSTEM_BAR_BACKGROUNDS);
        window.setStatusBarColor(statusBarColor);
    }

    /**
     * Sets the status bar icons to dark or light. Note that this is only valid for
     * Android M+.
     *
     * @param rootView The root view used to request updates to the system UI theming.
     * @param useDarkIcons Whether the status bar icons should be dark.
     */
    public static void setStatusBarIconColor(View rootView, boolean useDarkIcons) {
        int systemUiVisibility = rootView.getSystemUiVisibility();
        if (useDarkIcons) {
            systemUiVisibility |= View.SYSTEM_UI_FLAG_LIGHT_STATUS_BAR;
        } else {
            systemUiVisibility &= ~View.SYSTEM_UI_FLAG_LIGHT_STATUS_BAR;
        }
        rootView.setSystemUiVisibility(systemUiVisibility);
    }

    /**
     * @see android.content.res.Resources#getDrawable(int id).
     * TODO(ltian): use {@link AppCompatResources} to parse drawable to prevent fail on
     * {@link VectorDrawable}. (http://crbug.com/792129)
     */
    public static Drawable getDrawable(Resources res, int id) throws NotFoundException {
        return getDrawableForDensity(res, id, 0);
    }

<<<<<<< HEAD
=======
    public static void setImageTintList(ImageView view, @Nullable ColorStateList tintList) {
        ImageViewCompat.setImageTintList(view, tintList);
    }

>>>>>>> c175721c
    /**
     * @see android.content.res.Resources#getDrawableForDensity(int id, int density).
     */
    @SuppressWarnings("deprecation")
    public static Drawable getDrawableForDensity(Resources res, int id, int density) {
        StrictMode.ThreadPolicy oldPolicy = StrictMode.allowThreadDiskReads();
        try {
            // For Android Oreo+, Resources.getDrawable(id, null) delegates to
            // Resources.getDrawableForDensity(id, 0, null), but before that the two functions are
            // independent. This check can be removed after Oreo becomes the minimum supported API.
            if (density == 0) {
                return res.getDrawable(id, null);
            }
            return res.getDrawableForDensity(id, density, null);
        } finally {
            StrictMode.setThreadPolicy(oldPolicy);
        }
    }

    /**
     * @see android.content.res.Resources#getColor(int id).
     */
    @SuppressWarnings("deprecation")
    public static int getColor(Resources res, int id) throws NotFoundException {
        return res.getColor(id);
    }

    /**
     * @see android.widget.TextView#setTextAppearance(int id).
     */
    @SuppressWarnings("deprecation")
    public static void setTextAppearance(TextView view, int id) {
        // setTextAppearance(id) is the undeprecated version of this, but it just calls the
        // deprecated one, so there is no benefit to using the non-deprecated one until we can
        // drop support for it entirely (new one was added in M).
        view.setTextAppearance(view.getContext(), id);
    }

    /**
     * @return Whether the device is running in demo mode.
     */
    public static boolean isDemoUser() {
        return Build.VERSION.SDK_INT >= Build.VERSION_CODES.N_MR1 && ApisNMR1.isDemoUser();
    }

    /**
     * @see Context#checkPermission(String, int, int)
     */
    public static int checkPermission(Context context, String permission, int pid, int uid) {
        try {
            return context.checkPermission(permission, pid, uid);
        } catch (RuntimeException e) {
            // Some older versions of Android throw odd errors when checking for permissions, so
            // just swallow the exception and treat it as the permission is denied.
            // crbug.com/639099
            return PackageManager.PERMISSION_DENIED;
        }
    }

    /**
     * @param activity The {@link Activity} to check.
     * @return Whether or not {@code activity} is currently in Android N+ multi-window mode.
     */
    public static boolean isInMultiWindowMode(Activity activity) {
        return activity.isInMultiWindowMode();
    }

    /**
     * Get a list of ids of targetable displays, including the default display for the
     * current activity. A set of targetable displays can only be determined on Q+. An empty list
     * is returned if called on prior Q.
     * @param activity The {@link Activity} to check.
     * @return A list of display ids. Empty if there is none or version is less than Q, or
     *         windowAndroid does not contain an activity.
     */
    @NonNull
    public static List<Integer> getTargetableDisplayIds(Activity activity) {
        if (Build.VERSION.SDK_INT >= Build.VERSION_CODES.Q) {
            return ApisQ.getTargetableDisplayIds(activity);
        }
        return new ArrayList<>();
    }

    /**
     * Disables the Smart Select {@link TextClassifier} for the given {@link TextView} instance.
     * @param textView The {@link TextView} that should have its classifier disabled.
     */
    public static void disableSmartSelectionTextClassifier(TextView textView) {
        if (Build.VERSION.SDK_INT >= Build.VERSION_CODES.O) {
            ApisO.disableSmartSelectionTextClassifier(textView);
        }
    }

    /**
     * Creates an ActivityOptions Bundle with basic options and the LaunchDisplayId set.
     * @param displayId The id of the display to launch into.
     * @return The created bundle, or null if unsupported.
     */
    public static Bundle createLaunchDisplayIdActivityOptions(int displayId) {
        if (Build.VERSION.SDK_INT >= Build.VERSION_CODES.O) {
            return ApisO.createLaunchDisplayIdActivityOptions(displayId);
        }
        return null;
    }

    // Access this via ContextUtils.getProcessName().
    @SuppressWarnings("PrivateApi")
    static String getProcessName() {
        if (Build.VERSION.SDK_INT >= Build.VERSION_CODES.P) {
            return ApisP.getProcessName();
        }
        try {
            Class<?> activityThreadClazz = Class.forName("android.app.ActivityThread");
            return (String) activityThreadClazz.getMethod("currentProcessName").invoke(null);
        } catch (Exception e) {
            // If fallback logic is ever needed, refer to:
            // https://chromium-review.googlesource.com/c/chromium/src/+/905563/1
            throw new RuntimeException(e);
        }
    }

    public static boolean isRunningInUserTestHarness() {
        if (Build.VERSION.SDK_INT >= Build.VERSION_CODES.Q) {
            return ApisQ.isRunningInUserTestHarness();
        }
        return false;
    }

    /**
     * Retrieves an image for the given uri as a Bitmap.
     */
    public static Bitmap getBitmapByUri(ContentResolver cr, Uri uri) throws IOException {
        if (Build.VERSION.SDK_INT >= Build.VERSION_CODES.P) {
            return ApisP.getBitmapByUri(cr, uri);
        }
        return MediaStore.Images.Media.getBitmap(cr, uri);
    }
}<|MERGE_RESOLUTION|>--- conflicted
+++ resolved
@@ -30,11 +30,6 @@
 import android.view.Window;
 import android.view.WindowManager;
 import android.view.textclassifier.TextClassifier;
-<<<<<<< HEAD
-import android.widget.EditText;
-=======
-import android.widget.ImageView;
->>>>>>> c175721c
 import android.widget.TextView;
 
 import androidx.annotation.NonNull;
@@ -205,13 +200,6 @@
         return getDrawableForDensity(res, id, 0);
     }
 
-<<<<<<< HEAD
-=======
-    public static void setImageTintList(ImageView view, @Nullable ColorStateList tintList) {
-        ImageViewCompat.setImageTintList(view, tintList);
-    }
-
->>>>>>> c175721c
     /**
      * @see android.content.res.Resources#getDrawableForDensity(int id, int density).
      */
