// Copyright 2012 The Chromium Authors
// Use of this source code is governed by a BSD-style license that can be
// found in the LICENSE file.

package org.chromium.base;

import static android.content.Context.UI_MODE_SERVICE;

import android.app.UiModeManager;
import android.content.Context;
import android.content.pm.ApplicationInfo;
import android.content.pm.PackageInfo;
import android.content.pm.PackageManager;
import android.content.res.Configuration;
import android.os.Build;
import android.os.Build.VERSION_CODES;
import android.text.TextUtils;

import androidx.annotation.OptIn;
import androidx.annotation.VisibleForTesting;

import org.chromium.base.annotations.CalledByNative;
import org.chromium.base.compat.ApiHelperForP;
import org.chromium.build.BuildConfig;

import com.android.modules.utils.build.SdkLevel;

/**
 * BuildInfo is a utility class providing easy access to {@link PackageInfo} information. This is
 * primarily of use for accessing package information from native code.
 */
public class BuildInfo {
    private static final String TAG = "BuildInfo";
    private static final int MAX_FINGERPRINT_LENGTH = 128;

    private static PackageInfo sBrowserPackageInfo;
    private static ApplicationInfo sBrowserApplicationInfo;
    private static boolean sInitialized;

    /** Not a member variable to avoid creating the instance early (it is set early in start up). */
    private static String sFirebaseAppId = "";

    /** The application name (e.g. "Chrome"). For WebView, this is name of the embedding app. */
    public final String hostPackageLabel;
    /** By default: same as versionCode. For WebView: versionCode of the embedding app. */
    public final long hostVersionCode;
    /** The packageName of Chrome/WebView. Use application context for host app packageName. */
    public final String packageName;
    /** The versionCode of the apk. */
    public final long versionCode;
    /** The versionName of Chrome/WebView. Use application context for host app versionName. */
    public final String versionName;
    /** Result of PackageManager.getInstallerPackageName(). Never null, but may be "". */
    public final String installerPackageName;
    /** The versionCode of Play Services (for crash reporting). */
    public final String gmsVersionCode;
    /** Formatted ABI string (for crash reporting). */
    public final String abiString;
    /** Truncated version of Build.FINGERPRINT (for crash reporting). */
    public final String androidBuildFingerprint;
    /** Whether or not the device has apps installed for using custom themes. */
    public final String customThemes;
    /** Product version as stored in Android resources. */
    public final String resourcesVersion;
    /** Whether we're running on Android TV or not */
    public final boolean isTV;
    /** Whether we're running on an Android Automotive OS device or not. */
    public final boolean isAutomotive;

    private static class Holder { private static BuildInfo sInstance = new BuildInfo(); }

    @CalledByNative
    private static String[] getAll() {
        return BuildInfo.getInstance().getAllProperties();
    }

    /** Returns a serialized string array of all properties of this class. */
    @VisibleForTesting
    String[] getAllProperties() {
        String hostPackageName = ContextUtils.getApplicationContext().getPackageName();
        // This implementation needs to be kept in sync with the native BuildInfo constructor.
        return new String[] {
                Build.BRAND,
                Build.DEVICE,
                Build.ID,
                Build.MANUFACTURER,
                Build.MODEL,
                String.valueOf(Build.VERSION.SDK_INT),
                Build.TYPE,
                Build.BOARD,
                hostPackageName,
                String.valueOf(hostVersionCode),
                hostPackageLabel,
                packageName,
                String.valueOf(versionCode),
                versionName,
                androidBuildFingerprint,
                gmsVersionCode,
                installerPackageName,
                abiString,
                sFirebaseAppId,
                customThemes,
                resourcesVersion,
                String.valueOf(
                        ContextUtils.getApplicationContext().getApplicationInfo().targetSdkVersion),
                isDebugAndroid() ? "1" : "0",
                isTV ? "1" : "0",
                Build.VERSION.INCREMENTAL,
                Build.HARDWARE,
                isAtLeastT() ? "1" : "0",
                isAutomotive ? "1" : "0",
                SdkLevel.isAtLeastU() ? "1" : "0",
                targetsAtLeastU() ? "1" : "0",
                Build.VERSION.CODENAME,
        };
    }

    private static String nullToEmpty(CharSequence seq) {
        return seq == null ? "" : seq.toString();
    }

    /**
     * Return the "long" version code of the given PackageInfo.
     * Does the right thing for before/after Android P when this got wider.
     */
    public static long packageVersionCode(PackageInfo pi) {
        if (Build.VERSION.SDK_INT >= Build.VERSION_CODES.P) {
            return ApiHelperForP.getLongVersionCode(pi);
        } else {
            return pi.versionCode;
        }
    }

    /**
     * @param packageInfo Package for Chrome/WebView (as opposed to host app).
     */
    public static void setBrowserPackageInfo(PackageInfo packageInfo) {
        assert !sInitialized;
        sBrowserPackageInfo = packageInfo;
    }

    /**
     * @return ApplicationInfo for Chrome/WebView (as opposed to host app).
     */
    public ApplicationInfo getBrowserApplicationInfo() {
        return sBrowserApplicationInfo;
    }

    public static BuildInfo getInstance() {
        return Holder.sInstance;
    }

    @VisibleForTesting
    BuildInfo() {
        sInitialized = true;

        Context appContext = ContextUtils.getApplicationContext();
        String hostPackageName = appContext.getPackageName();
        PackageManager pm = appContext.getPackageManager();
        PackageInfo pi = PackageUtils.getPackageInfo(hostPackageName, 0);
        hostVersionCode = packageVersionCode(pi);
        if (sBrowserPackageInfo != null) {
            packageName = sBrowserPackageInfo.packageName;
            versionCode = packageVersionCode(sBrowserPackageInfo);
            versionName = nullToEmpty(sBrowserPackageInfo.versionName);
            sBrowserApplicationInfo = sBrowserPackageInfo.applicationInfo;
            sBrowserPackageInfo = null;
        } else {
            packageName = hostPackageName;
            versionCode = hostVersionCode;
            versionName = nullToEmpty(pi.versionName);
            sBrowserApplicationInfo = appContext.getApplicationInfo();
        }

        hostPackageLabel = nullToEmpty(pm.getApplicationLabel(pi.applicationInfo));
        installerPackageName = nullToEmpty(pm.getInstallerPackageName(packageName));

        PackageInfo gmsPackageInfo = PackageUtils.getPackageInfo("com.google.android.gms", 0);
        gmsVersionCode = gmsPackageInfo != null ? String.valueOf(packageVersionCode(gmsPackageInfo))
                                                : "gms versionCode not available.";

        // Substratum is a theme engine that enables users to use custom themes provided
        // by theme apps. Sometimes these can cause crashs if not installed correctly.
        // These crashes can be difficult to debug, so knowing if the theme manager is
        // present on the device is useful (http://crbug.com/820591).
        customThemes = String.valueOf(PackageUtils.isPackageInstalled("projekt.substratum"));

        String currentResourcesVersion = "Not Enabled";
        // Controlled by target specific build flags.
        if (BuildConfig.R_STRING_PRODUCT_VERSION != 0) {
            try {
                // This value can be compared with the actual product version to determine if
                // corrupted resources were the cause of a crash. This can happen if the app
                // loads resources from the outdated package  during an update
                // (http://crbug.com/820591).
                currentResourcesVersion = ContextUtils.getApplicationContext().getString(
                        BuildConfig.R_STRING_PRODUCT_VERSION);
            } catch (Exception e) {
                currentResourcesVersion = "Not found";
            }
        }
        resourcesVersion = currentResourcesVersion;

        if (Build.VERSION.SDK_INT >= Build.VERSION_CODES.LOLLIPOP) {
            abiString = TextUtils.join(", ", Build.SUPPORTED_ABIS);
        } else {
            abiString = String.format("ABI1: %s, ABI2: %s", Build.CPU_ABI, Build.CPU_ABI2);
        }

        // The value is truncated, as this is used for crash and UMA reporting.
        androidBuildFingerprint = Build.FINGERPRINT.substring(
                0, Math.min(Build.FINGERPRINT.length(), MAX_FINGERPRINT_LENGTH));

        // See https://developer.android.com/training/tv/start/hardware.html#runtime-check.
        UiModeManager uiModeManager = (UiModeManager) appContext.getSystemService(UI_MODE_SERVICE);
        isTV = uiModeManager != null
                && uiModeManager.getCurrentModeType() == Configuration.UI_MODE_TYPE_TELEVISION;

        boolean isAutomotive;
        try {
            isAutomotive = pm.hasSystemFeature(PackageManager.FEATURE_AUTOMOTIVE);
        } catch (SecurityException e) {
            Log.e(TAG, "Unable to query for Automotive system feature", e);

            // `hasSystemFeature` can possibly throw an exception on modified instances of
            // Android. In this case, assume the device is not a car since automotive vehicles
            // should not have such a modification.
            isAutomotive = false;
        }
        this.isAutomotive = isAutomotive;
    }

    /**
     * Check if this is a debuggable build of Android.
     * This is a rough approximation of the hidden API {@code Build.IS_DEBUGGABLE}.
     */
    public static boolean isDebugAndroid() {
        return "eng".equals(Build.TYPE) || "userdebug".equals(Build.TYPE);
    }

    /*
     * Check if the app is declared debuggable in its manifest.
     * In WebView, this refers to the host app.
     */
    public static boolean isDebugApp() {
        int appFlags = ContextUtils.getApplicationContext().getApplicationInfo().flags;
        return (appFlags & ApplicationInfo.FLAG_DEBUGGABLE) != 0;
    }

    /**
     * Check if this is either a debuggable build of Android or of the host app.
     * Use this to enable developer-only features.
     */
    public static boolean isDebugAndroidOrApp() {
        return isDebugAndroid() || isDebugApp();
    }

    /**
     * @deprecated For most callers, just replace with an inline check:
     * if (Build.VERSION.SDK_INT >= Build.VERSION_CODES.TIRAMISU)
     * For Robolectric just set the SDK level to VERSION_CODES.TIRAMISU
     */
    @Deprecated
    public static boolean isAtLeastT() {
        return SdkLevel.isAtLeastT();
    }

    /**
     * Checks if the application targets the T SDK or later.
     * @deprecated Chrome callers should just remove this test - Chrome targets T or later now.
     * WebView callers should just inline the logic below to check the target level of the embedding
     * App when necessary.
     */
    @Deprecated
    public static boolean targetsAtLeastT() {
        int target = ContextUtils.getApplicationContext().getApplicationInfo().targetSdkVersion;

        // Now that the public SDK is upstreamed we can use the defined constant.
        return target >= VERSION_CODES.TIRAMISU;
    }

    /**
     * Checks if the application targets pre-release SDK U.
     * This must be manually maintained as the SDK goes through finalization!
     * Avoid depending on this if possible; this is only intended for WebView.
     */
    public static boolean targetsAtLeastU() {
        int target = ContextUtils.getApplicationContext().getApplicationInfo().targetSdkVersion;

<<<<<<< HEAD
        // Logic for pre-API-finalization:
        return SdkLevel.isAtLeastU() && target == Build.VERSION_CODES.CUR_DEVELOPMENT;

=======
>>>>>>> 6e619ff2
        // Logic for after API finalization but before public SDK release has to
        // just hardcode the appropriate SDK integer. This will include Android
        // builds with the finalized SDK, and also pre-API-finalization builds
        // (because CUR_DEVELOPMENT == 10000).
        return target >= 34;

        // Once the public SDK is upstreamed we can use the defined constant,
        // deprecate this, then eventually inline this at all callsites and
        // remove it.
        // return target >= Build.VERSION_CODES.UPSIDE_DOWN_CAKE;
    }

    public static void setFirebaseAppId(String id) {
        assert sFirebaseAppId.equals("");
        sFirebaseAppId = id;
    }

    public static String getFirebaseAppId() {
        return sFirebaseAppId;
    }

    /**
     * This operation is not thread-safe. Construction of the new BuildInfo object will
     * happen synchronously and result in a consistent BuildInfo, but references to the static
     * BuildInfo instance may be out of date in some threads.
     */
    @VisibleForTesting
    public static void resetForTesting() {
        Holder.sInstance = new BuildInfo();
    }
}<|MERGE_RESOLUTION|>--- conflicted
+++ resolved
@@ -287,12 +287,6 @@
     public static boolean targetsAtLeastU() {
         int target = ContextUtils.getApplicationContext().getApplicationInfo().targetSdkVersion;
 
-<<<<<<< HEAD
-        // Logic for pre-API-finalization:
-        return SdkLevel.isAtLeastU() && target == Build.VERSION_CODES.CUR_DEVELOPMENT;
-
-=======
->>>>>>> 6e619ff2
         // Logic for after API finalization but before public SDK release has to
         // just hardcode the appropriate SDK integer. This will include Android
         // builds with the finalized SDK, and also pre-API-finalization builds
