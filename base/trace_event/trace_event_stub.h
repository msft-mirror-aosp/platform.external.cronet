
// Copyright 2020 The Chromium Authors
// Use of this source code is governed by a BSD-style license that can be
// found in the LICENSE file.
#ifndef BASE_TRACE_EVENT_TRACE_EVENT_STUB_H_
#define BASE_TRACE_EVENT_TRACE_EVENT_STUB_H_
#include <stddef.h>
#include <cstdint>
#include <memory>
#include <string>
#include "base/base_export.h"
#include "base/memory/weak_ptr.h"
#include "base/memory/ref_counted_memory.h"
#include "base/task/single_thread_task_runner.h"
#include "base/strings/string_piece.h"
#include "base/trace_event/common/trace_event_common.h"
#include "base/trace_event/memory_allocator_dump_guid.h"
#include "base/values.h"
#define TRACE_STR_COPY(str) str
#define TRACE_ID_WITH_SCOPE(scope, ...) 0
#define TRACE_ID_GLOBAL(id) 0
#define TRACE_ID_LOCAL(id) 0
namespace trace_event_internal {
const unsigned long long kNoId = 0;
template <typename... Args>
void Ignore(Args&&... args) {}
struct IgnoredValue {
  template <typename... Args>
  IgnoredValue(Args&&... args) {}
};
}  // namespace trace_event_internal
#define INTERNAL_TRACE_IGNORE(...) \
  (false ? trace_event_internal::Ignore(__VA_ARGS__) : (void)0)
#define INTERNAL_TRACE_EVENT_ADD(...) INTERNAL_TRACE_IGNORE(__VA_ARGS__)
#define INTERNAL_TRACE_EVENT_ADD_SCOPED(...) INTERNAL_TRACE_IGNORE(__VA_ARGS__)
#define INTERNAL_TRACE_EVENT_ADD_WITH_ID(...) INTERNAL_TRACE_IGNORE(__VA_ARGS__)
#define INTERNAL_TRACE_LOG_MESSAGE(...) INTERNAL_TRACE_IGNORE(__VA_ARGS__)
#define INTERNAL_TRACE_EVENT_ADD_SCOPED_WITH_FLOW(...) \
  INTERNAL_TRACE_IGNORE(__VA_ARGS__)
#define INTERNAL_TRACE_EVENT_ADD_WITH_ID_TID_AND_TIMESTAMP(...) \
  INTERNAL_TRACE_IGNORE(__VA_ARGS__)
#define INTERNAL_TRACE_EVENT_ADD_WITH_ID_TID_AND_TIMESTAMPS(...) \
  INTERNAL_TRACE_IGNORE(__VA_ARGS__)
// Defined in application_state_proto_android.h
#define TRACE_APPLICATION_STATE(...) INTERNAL_TRACE_IGNORE(__VA_ARGS__)
#define TRACE_HEAP_PROFILER_API_SCOPED_TASK_EXECUTION \
  trace_event_internal::IgnoredValue
#define TRACE_ID_MANGLE(val) (val)
#define INTERNAL_TRACE_EVENT_GET_CATEGORY_INFO(cat) INTERNAL_TRACE_IGNORE(cat);
#define INTERNAL_TRACE_EVENT_CATEGORY_GROUP_ENABLED_FOR_RECORDING_MODE() false
#define TRACE_EVENT_API_CURRENT_THREAD_ID 0
// Typed macros. For these, we have to erase the extra args entirely, as they
// may include a lambda that refers to protozero message types (which aren't
// available in the stub). This may trigger "unused variable" errors at the
// callsite, which have to be addressed at the callsite (e.g. via
// [[maybe_unused]]).
#define TRACE_EVENT_BEGIN(category, name, ...) \
  INTERNAL_TRACE_IGNORE(category, name)
#define TRACE_EVENT_END(category, ...) INTERNAL_TRACE_IGNORE(category)
#define TRACE_EVENT(category, name, ...) INTERNAL_TRACE_IGNORE(category, name)
#define TRACE_EVENT_INSTANT(category, name, ...) \
  INTERNAL_TRACE_IGNORE(category, name)
#define PERFETTO_INTERNAL_ADD_EMPTY_EVENT() INTERNAL_TRACE_IGNORE()
namespace protozero {
namespace proto_utils {
namespace internal {
template <typename T>
using FieldMetadataHelper = T (*)(void);
}
}
}
namespace base {
namespace trace_event {
class BASE_EXPORT ConvertableToTraceFormat {
 public:
  ConvertableToTraceFormat() = default;
  ConvertableToTraceFormat(const ConvertableToTraceFormat&) = delete;
  ConvertableToTraceFormat& operator=(const ConvertableToTraceFormat&) = delete;
  virtual ~ConvertableToTraceFormat();
  // Append the class info to the provided |out| string. The appended
  // data must be a valid JSON object. Strings must be properly quoted, and
  // escaped. There is no processing applied to the content after it is
  // appended.
  virtual void AppendAsTraceFormat(std::string* out) const = 0;
};
class BASE_EXPORT TracedValue : public ConvertableToTraceFormat {
 public:
  explicit TracedValue(size_t capacity = 0) {}
  void EndDictionary() {}
  void EndArray() {}
  void SetInteger(const char* name, int value) {}
  void SetDouble(const char* name, double value) {}
  void SetBoolean(const char* name, bool value) {}
  void SetString(const char* name, base::StringPiece value) {}
  void SetValue(const char* name, TracedValue* value) {}
  void BeginDictionary(const char* name) {}
  void BeginArray(const char* name) {}
  void SetIntegerWithCopiedName(base::StringPiece name, int value) {}
  void SetDoubleWithCopiedName(base::StringPiece name, double value) {}
  void SetBooleanWithCopiedName(base::StringPiece name, bool value) {}
  void SetStringWithCopiedName(base::StringPiece name,
                               base::StringPiece value) {}
  void SetValueWithCopiedName(base::StringPiece name, TracedValue* value) {}
  void BeginDictionaryWithCopiedName(base::StringPiece name) {}
  void BeginArrayWithCopiedName(base::StringPiece name) {}
  void AppendInteger(int) {}
  void AppendDouble(double) {}
  void AppendBoolean(bool) {}
  void AppendString(base::StringPiece) {}
  void BeginArray() {}
  void BeginDictionary() {}
  void AppendAsTraceFormat(std::string* out) const override;
};
class BASE_EXPORT TracedValueJSON : public TracedValue {
 public:
  explicit TracedValueJSON(size_t capacity = 0) : TracedValue(capacity) {}
  std::unique_ptr<base::Value> ToBaseValue() const { return nullptr; }
  std::string ToJSON() const { return ""; }
  std::string ToFormattedJSON() const { return ""; }
};
struct MemoryDumpArgs;
class MemoryAllocatorDumpGuid;
class BASE_EXPORT MemoryAllocatorDump {
    public:
        enum Flags {
            DEFAULT = 0,
            // A dump marked weak will be discarded by TraceViewer.
            WEAK = 1 << 0,
        };
        struct BASE_EXPORT Entry {
            enum EntryType {
              kUint64,
              kString,
            };
            // By design name, units and value_string are  always coming from
            // indefinitely lived const char* strings, the only reason we copy
            // them into a std::string is to handle Mojo (de)serialization.
            // TODO(hjd): Investigate optimization (e.g. using StringPiece).
            Entry();  // Only for deserialization.
            Entry(std::string name, std::string units, uint64_t value);
            Entry(std::string name, std::string units, std::string value);
            Entry(Entry&& other) noexcept;
            Entry(const Entry&) = delete;
            Entry& operator=(const Entry&) = delete;
            Entry& operator=(Entry&& other);
            bool operator==(const Entry& rhs) const;
            std::string name;
            std::string units;
            EntryType entry_type;
            uint64_t value_uint64;
            std::string value_string;
          };
        void AddScalar(const char* name, const char* units, uint64_t value) {}
        const MemoryAllocatorDumpGuid& guid() const {
           static MemoryAllocatorDumpGuid obj;
           return obj;
        }
        static const char kNameSize[];
        static const char kUnitsBytes[];
        static const char kUnitsObjects[];
};
class ProcessMemoryDump {
    public:
    MemoryAllocatorDump* CreateAllocatorDump(const std::string& absolute_name) {
        static MemoryAllocatorDump obj;
        return &obj;
    }
    MemoryAllocatorDump* CreateAllocatorDump(const std::string& absolute_name,
                                               const MemoryAllocatorDumpGuid& guid) {
    static MemoryAllocatorDump obj;
    return &obj;
   }
    void AddSuballocation(const MemoryAllocatorDumpGuid& source,
                            const std::string& target_node_name) {}
};
class BASE_EXPORT MemoryDumpProvider {
 public:
  struct Options {
      Options() : dumps_on_single_thread_task_runner(false) {}
      // |dumps_on_single_thread_task_runner| is true if the dump provider runs on
      // a SingleThreadTaskRunner, which is usually the case. It is faster to run
      // all providers that run on the same thread together without thread hops.
      bool dumps_on_single_thread_task_runner;
  };
  MemoryDumpProvider(const MemoryDumpProvider&) = delete;
  MemoryDumpProvider& operator=(const MemoryDumpProvider&) = delete;
  virtual ~MemoryDumpProvider();
  virtual bool OnMemoryDump(const MemoryDumpArgs& args,
                            ProcessMemoryDump* pmd) = 0;
 protected:
  MemoryDumpProvider() = default;
};
class BASE_EXPORT MemoryDumpManager {
 public:
  static constexpr const char* const kTraceCategory =
      TRACE_DISABLED_BY_DEFAULT("memory-infra");
  static MemoryDumpManager* GetInstance() {
    static MemoryDumpManager obj;
    return &obj;
  }
   const char* system_allocator_pool_name() {
    static const char* obj;
    return obj;
   }
   void RegisterDumpProvider(MemoryDumpProvider* mdp,
                              const char* name,
                              scoped_refptr<SingleThreadTaskRunner> task_runner) {}
   void RegisterDumpProvider(MemoryDumpProvider* mdp,
                              const char* name,
                              scoped_refptr<SingleThreadTaskRunner> task_runner,
                              MemoryDumpProvider::Options options) {}
   void UnregisterAndDeleteDumpProviderSoon(std::unique_ptr<MemoryDumpProvider> mdp) {};
};
enum TraceRecordMode {
  // Record until the trace buffer is full.
  RECORD_UNTIL_FULL,
  // Record until the user ends the trace. The trace buffer is a fixed size
  // and we use it as a ring buffer during recording.
  RECORD_CONTINUOUSLY,
  // Record until the trace buffer is full, but with a huge buffer size.
  RECORD_AS_MUCH_AS_POSSIBLE,
  // Echo to console. Events are discarded.
  ECHO_TO_CONSOLE,
};
class BASE_EXPORT TraceConfig {
    public:
        TraceConfig(StringPiece category_filter_string,
                      StringPiece trace_options_string) {}
        TraceConfig(StringPiece category_filter_string, TraceRecordMode record_mode) {}
};
class BASE_EXPORT TraceBufferChunk {
 public:
  void Reset(uint32_t new_seq);
  bool IsFull() const { return next_free_ == kTraceBufferChunkSize; }
  uint32_t seq() const { return seq_; }
  size_t capacity() const { return kTraceBufferChunkSize; }
  size_t size() const { return next_free_; }
  // These values must be kept consistent with the numbers of bits of
  // chunk_index and event_index fields in TraceEventHandle
  // (in trace_event_impl.h).
  static const size_t kMaxChunkIndex = (1u << 26) - 1;
  static const size_t kTraceBufferChunkSize = 64;
 private:
  size_t next_free_;
  uint32_t seq_;
};
class BASE_EXPORT TraceBuffer {
 public:
  // For iteration. Each TraceBuffer can only be iterated once.
  const TraceBufferChunk* NextChunk() {
    static TraceBufferChunk obj;
    return &obj;
  }
  static TraceBuffer* CreateTraceBufferRingBuffer(size_t max_chunks) {
    static TraceBuffer obj;
    return &obj;
  }
  static TraceBuffer* CreateTraceBufferVectorOfSize(size_t max_chunks) {
    static TraceBuffer obj;
    return &obj;
  }
};
class BASE_EXPORT TraceLog {
 public:
  class BASE_EXPORT AsyncEnabledStateObserver {
   public:
    virtual ~AsyncEnabledStateObserver() = default;
    virtual void OnTraceLogEnabled() = 0;
    virtual void OnTraceLogDisabled() = 0;
  };
  enum Mode : uint8_t {
      // Enables normal tracing (recording trace events in the trace buffer).
      // This is the only tracing mode supported now.
      // TODO(khokhlov): Clean up all uses of tracing mode and remove this enum
      // completely.
      RECORDING_MODE = 1 << 0,
  };
  static TraceLog* GetInstance() {
    static TraceLog obj;
    return &obj;
  }
  void SetTraceBufferForTesting(std::unique_ptr<TraceBuffer> trace_buffer) {}
  bool BufferIsFull() {
    return true;
  }
  bool IsEnabled() {
    return false;
  }
  void SetEnabled(const TraceConfig& trace_config, uint8_t modes_to_enable) {}
  using OutputCallback =
        base::RepeatingCallback<void(const scoped_refptr<base::RefCountedString>&,
                                     bool has_more_events)>;
  void Flush(const OutputCallback& cb, bool use_worker_thread = false) {}
  void SetDisabled() {}
  void AddAsyncEnabledStateObserver(WeakPtr<AsyncEnabledStateObserver>) {}
  void RemoveAsyncEnabledStateObserver(AsyncEnabledStateObserver*) {}
};
class BASE_EXPORT TraceResultBuffer {
 public:
    using OutputCallback = base::RepeatingCallback<void(const std::string&)>;
    struct BASE_EXPORT SimpleOutput {
        OutputCallback GetCallback() {
            static OutputCallback obj;
            return obj;
        }
        void Append(const std::string& json_string);
        // Do what you want with the json_output_ string after calling
        // TraceResultBuffer::Finish.
        std::string json_output;
    };
    void SetOutputCallback(OutputCallback json_chunk_callback) {}
    void Start() {}
    void AddFragment(const std::string& trace_fragment) {}
    void Finish() {}
};
}  // namespace trace_event
}  // namespace base
// Stub implementation for
// perfetto::StaticString/ThreadTrack/TracedValue/TracedDictionary/TracedArray.
namespace perfetto {
template <typename T>
std::string TracedValueToString(T&& value) {
  return "";
}
class TracedArray;
class TracedDictionary;
class EventContext;
class StaticString {
 public:
  template <typename T>
  StaticString(T) {}
};
class DynamicString {
 public:
  template <typename T>
  explicit DynamicString(T) {}
};
class TracedValue {
 public:
  void WriteInt64(int64_t) && {}
  void WriteUInt64(uint64_t) && {}
  void WriteDouble(double) && {}
  void WriteBoolean(bool) && {}
  void WriteString(const char*) && {}
  void WriteString(const char*, size_t) && {}
  void WriteString(const std::string&) && {}
  void WritePointer(const void*) && {}
  TracedDictionary WriteDictionary() &&;
  TracedArray WriteArray() &&;
};
class TracedDictionary {
 public:
  TracedValue AddItem(StaticString) { return TracedValue(); }
  TracedValue AddItem(DynamicString) { return TracedValue(); }
  template <typename T>
  void Add(StaticString, T&&) {}
  template <typename T>
  void Add(DynamicString, T&&) {}
  TracedDictionary AddDictionary(StaticString);
  TracedDictionary AddDictionary(DynamicString);
  TracedArray AddArray(StaticString);
  TracedArray AddArray(DynamicString);
};
class TracedArray {
 public:
  TracedValue AppendItem() { return TracedValue(); }
  template <typename T>
  void Append(T&&) {}
  TracedDictionary AppendDictionary();
  TracedArray AppendArray();
};
template <class T>
void WriteIntoTracedValue(TracedValue, T&&) {}
<<<<<<< HEAD
namespace protos::pbzero::SequenceManagerTask {
=======

namespace protos::pbzero {
namespace SequenceManagerTask {

>>>>>>> c175721c
enum class QueueName {
  UNKNOWN_TQ = 0,
  DEFAULT_TQ = 1,
  TASK_ENVIRONMENT_DEFAULT_TQ = 2,
  TEST2_TQ = 3,
  TEST_TQ = 4,
};
inline const char* QueueName_Name(QueueName value) {
  switch (value) {
    case QueueName::UNKNOWN_TQ:
      return "UNKNOWN_TQ";
    case QueueName::DEFAULT_TQ:
      return "DEFAULT_TQ";
    case QueueName::TASK_ENVIRONMENT_DEFAULT_TQ:
      return "TASK_ENVIRONMENT_DEFAULT_TQ";
    case QueueName::TEST2_TQ:
      return "TEST2_TQ";
    case QueueName::TEST_TQ:
      return "TEST_TQ";
  }
}
<<<<<<< HEAD
}  // namespace protos::pbzero::SequenceManagerTask
template <typename MessageType>
class TracedProto {
 public:
  // implicit
  TracedProto(TracedValue&& value)
      : TracedProto() {}
  ~TracedProto() = default;
  TracedProto(const TracedProto&) = delete;
  TracedProto& operator=(const TracedProto&) = delete;
  TracedProto& operator=(TracedProto&&) = delete;
  TracedProto(TracedProto&&) = default;
  MessageType* operator->() const { return message_; }
  MessageType* message() { return message_; }
  // Write additional untyped values into the same context, which is useful
  // when a given C++ class has a typed representation, but also either has
  // members which can only be written into an untyped context (e.g. they are
  // autogenerated) or it's desirable to have a way to quickly extend the
  // trace representation of this class (e.g. for debugging).
  //
  // The usage of the returned TracedDictionary should not be interleaved with
  // writing into |message| as this results in an inefficient proto layout. To
  // enforce this, AddDebugAnnotations should be called on TracedProto&&, i.e.
  // std::move(message).AddDebugAnnotations().
  //
  // This requires a 'repeated DebugAnnotations debug_annotations' field in
  // MessageType.
  template <typename Check = void>
  TracedDictionary AddDebugAnnotations() && {
    static TracedDictionary obj;
    return obj;
  }
  // Start writing a single entry corresponding to the given |field| and return
  // TracedProto should be used to populate this further.
  // This method requires |field|'s type to be a nested message, but both
  // repeated and non-repeated complex fields are supported.
  template <typename FieldMetadata>
  TracedProto<typename FieldMetadata::cpp_field_type> WriteNestedMessage(
      protozero::proto_utils::internal::FieldMetadataHelper<FieldMetadata>) {
        static TracedProto obj;
        return obj;
  }
  // Write a given |value| into proto  as a new |field| of the current message.
  // This method supports both nested messages and primitive types (i.e. int or
  // string), but requires the |field| to be non-repeateable (i.e. optional).
  // For repeatable fields, AppendValue or AppendFrom should be used.
  template <typename FieldMetadata, typename ValueType>
  void Set(protozero::proto_utils::internal::FieldMetadataHelper<FieldMetadata>,
           ValueType&& value) {}
  // Write a given |value| a single entry into the repeated |field| of the
  // current message. If the field is not repeated, Set() should be used
  // instead.
  template <typename FieldMetadata, typename ValueType>
  void AppendValue(
      protozero::proto_utils::internal::FieldMetadataHelper<FieldMetadata>,
      ValueType&& value) {}
  // Write a given |value| as a set of entries into the repeated |field| of the
  // current message. If the field is not repeated, Set() should be used
  // instead.
  template <typename FieldMetadata, typename ValueType>
  void AppendFrom(
      protozero::proto_utils::internal::FieldMetadataHelper<FieldMetadata>,
      ValueType&& value) {}
  // Write a nested message into a field according to the provided metadata.
  // TODO(altimin): Replace the current usages in Chrome with the functions
  // above and make these methods private.
  template <typename FieldMetadata>
  TracedProto<typename FieldMetadata::cpp_field_type> WriteNestedMessage() {
        static TracedProto obj;
        return obj;
  }
 private:
  friend class EventContext;
  friend class TracedValue;
  // Allow TracedProto<Foo> to create TracedProto<Bar>.
  template <typename T>
  friend class TracedProto;
  // Wraps a raw protozero message using the same context as the current object.
  template <typename ChildMessageType>
  // Context might be null here when writing typed message which is
  // nested into untyped legacy trace event macro argument.
  // TODO(altimin): Turn this into EventContext& when this case is eliminated
  // and expose it in public API.
  EventContext* context() const { return context_; }
  TracedProto(MessageType* message, EventContext* context)
      : message_(message), context_(context) {}
  MessageType* const message_;
  EventContext* context_;
};
=======

}  // namespace SequenceManagerTask

namespace ChromeProcessDescriptor {

enum ProcessType {};

}  // namespace ChromeProcessDescriptor

}  // namespace protos::pbzero
>>>>>>> c175721c
}  // namespace perfetto
#endif  // BASE_TRACE_EVENT_TRACE_EVENT_STUB_H_<|MERGE_RESOLUTION|>--- conflicted
+++ resolved
@@ -371,14 +371,10 @@
 };
 template <class T>
 void WriteIntoTracedValue(TracedValue, T&&) {}
-<<<<<<< HEAD
-namespace protos::pbzero::SequenceManagerTask {
-=======
 
 namespace protos::pbzero {
 namespace SequenceManagerTask {
 
->>>>>>> c175721c
 enum class QueueName {
   UNKNOWN_TQ = 0,
   DEFAULT_TQ = 1,
@@ -400,7 +396,6 @@
       return "TEST_TQ";
   }
 }
-<<<<<<< HEAD
 }  // namespace protos::pbzero::SequenceManagerTask
 template <typename MessageType>
 class TracedProto {
@@ -490,7 +485,6 @@
   MessageType* const message_;
   EventContext* context_;
 };
-=======
 
 }  // namespace SequenceManagerTask
 
@@ -501,6 +495,5 @@
 }  // namespace ChromeProcessDescriptor
 
 }  // namespace protos::pbzero
->>>>>>> c175721c
 }  // namespace perfetto
 #endif  // BASE_TRACE_EVENT_TRACE_EVENT_STUB_H_