// Copyright 2014 The Chromium Authors
// Use of this source code is governed by a BSD-style license that can be
// found in the LICENSE file.

package org.chromium.net;

import static org.junit.Assert.assertEquals;
import static org.junit.Assert.assertFalse;
import static org.junit.Assert.assertNotNull;
import static org.junit.Assert.assertNull;
import static org.junit.Assert.assertTrue;
import static org.junit.Assert.fail;

import static android.net.http.HttpEngine.Builder.HTTP_CACHE_IN_MEMORY;
import static org.chromium.net.CronetTestRule.assertContains;
import static org.chromium.net.CronetTestRule.getContext;
import static org.chromium.net.CronetTestRule.getTestStorage;

import android.net.http.HttpEngine;
import android.net.http.HttpException;
import android.net.http.ExperimentalHttpEngine;
import android.net.http.ExperimentalUrlRequest;
import android.net.http.UrlRequest;
import android.net.http.UrlResponseInfo;
import android.content.Context;
import android.content.ContextWrapper;
import android.net.Network;
import android.os.Build;
import android.os.ConditionVariable;
import android.os.Handler;
import android.os.Looper;
import android.os.Process;

import androidx.test.ext.junit.runners.AndroidJUnit4;
import androidx.test.filters.SmallTest;

import org.json.JSONObject;
import org.junit.After;
import org.junit.Before;
import org.junit.Rule;
import org.junit.Test;
import org.junit.runner.RunWith;

import org.chromium.base.PathUtils;
import org.chromium.base.annotations.JNINamespace;
import org.chromium.net.CronetTestRule.CronetTestFramework;
import org.chromium.net.CronetTestRule.OnlyRunNativeCronet;
import org.chromium.net.CronetTestRule.RequiresMinAndroidApi;
import org.chromium.net.CronetTestRule.RequiresMinApi;
import org.chromium.net.NetworkChangeNotifierAutoDetect.ConnectivityManagerDelegate;
import org.chromium.net.TestUrlRequestCallback.ResponseStep;
import org.chromium.net.impl.CronetEngineBuilderImpl;
import org.chromium.net.impl.CronetLibraryLoader;
import org.chromium.net.impl.CronetUrlRequestContext;

import java.io.BufferedReader;
import java.io.File;
import java.io.FileReader;
import java.net.URL;
import java.nio.ByteBuffer;
import java.util.Arrays;
import java.util.concurrent.Callable;
import java.util.concurrent.Executor;
import java.util.concurrent.FutureTask;
import java.util.concurrent.atomic.AtomicReference;

/**
 * Test CronetEngine.
 */
@RunWith(AndroidJUnit4.class)
@JNINamespace("cronet")
public class CronetUrlRequestContextTest {
    @Rule
    public final CronetTestRule mTestRule = new CronetTestRule();

    private static final String TAG = CronetUrlRequestContextTest.class.getSimpleName();

    // URLs used for tests.
    private static final String MOCK_CRONET_TEST_FAILED_URL =
            "http://mock.failed.request/-2";
    private static final String MOCK_CRONET_TEST_SUCCESS_URL =
            "http://mock.http/success.txt";
    private static final int MAX_FILE_SIZE = 1000000000;
    private static final int NUM_EVENT_FILES = 10;
    private String mUrl;
    private String mUrl404;
    private String mUrl500;

    @Before
    public void setUp() throws Exception {
        assertTrue(NativeTestServer.startNativeTestServer(getContext()));
        mUrl = NativeTestServer.getSuccessURL();
        mUrl404 = NativeTestServer.getNotFoundURL();
        mUrl500 = NativeTestServer.getServerErrorURL();
    }

    @After
    public void tearDown() throws Exception {
        NativeTestServer.shutdownNativeTestServer();
    }

    static class RequestThread extends Thread {
        public TestUrlRequestCallback mCallback;

        final String mUrl;
        final ConditionVariable mRunBlocker;

        public RequestThread(String url, ConditionVariable runBlocker) {
            mUrl = url;
            mRunBlocker = runBlocker;
        }

        @Override
        public void run() {
            mRunBlocker.block();
            HttpEngine cronetEngine = new HttpEngine.Builder(getContext()).build();
            mCallback = new TestUrlRequestCallback();
            UrlRequest.Builder urlRequestBuilder =
                    cronetEngine.newUrlRequestBuilder(mUrl, mCallback.getExecutor(), mCallback);
            urlRequestBuilder.build().start();
            mCallback.blockForDone();
        }
    }

    /**
     * Callback that shutdowns the request context when request has succeeded
     * or failed.
     */
    static class ShutdownTestUrlRequestCallback extends TestUrlRequestCallback {
        private final HttpEngine mCronetEngine;
        private final ConditionVariable mCallbackCompletionBlock = new ConditionVariable();

        ShutdownTestUrlRequestCallback(HttpEngine cronetEngine) {
            mCronetEngine = cronetEngine;
        }

        @Override
        public void onSucceeded(UrlRequest request, UrlResponseInfo info) {
            super.onSucceeded(request, info);
            mCronetEngine.shutdown();
            mCallbackCompletionBlock.open();
        }

        @Override
        public void onFailed(UrlRequest request, UrlResponseInfo info, HttpException error) {
            super.onFailed(request, info, error);
            mCronetEngine.shutdown();
            mCallbackCompletionBlock.open();
        }

        // Wait for request completion callback.
        void blockForCallbackToComplete() {
            mCallbackCompletionBlock.block();
        }
    }

    @Test
    @SmallTest
    @SuppressWarnings("deprecation")
    public void testConfigUserAgent() throws Exception {
        String userAgentName = "User-Agent";
        String userAgentValue = "User-Agent-Value";
        ExperimentalHttpEngine.Builder cronetEngineBuilder =
                new ExperimentalHttpEngine.Builder(getContext());
        cronetEngineBuilder.setUserAgent(userAgentValue);
        final HttpEngine cronetEngine = cronetEngineBuilder.build();
        NativeTestServer.shutdownNativeTestServer(); // startNativeTestServer returns false if it's
        // already running
        assertTrue(NativeTestServer.startNativeTestServer(getContext()));
        TestUrlRequestCallback callback = new TestUrlRequestCallback();
        UrlRequest.Builder urlRequestBuilder = cronetEngine.newUrlRequestBuilder(
                NativeTestServer.getEchoHeaderURL(userAgentName), callback.getExecutor(), callback);
        urlRequestBuilder.build().start();
        callback.blockForDone();
        assertEquals(userAgentValue, callback.mResponseAsString);
    }

    @Test
    @SmallTest
    // TODO: Remove the annotation after fixing http://crbug.com/637979 & http://crbug.com/637972
    @OnlyRunNativeCronet
    public void testShutdown() throws Exception {
        final CronetTestFramework testFramework = mTestRule.startCronetTestFramework();
        ShutdownTestUrlRequestCallback callback =
                new ShutdownTestUrlRequestCallback(testFramework.mCronetEngine);
        // Block callback when response starts to verify that shutdown fails
        // if there are active requests.
        callback.setAutoAdvance(false);
        UrlRequest.Builder urlRequestBuilder = testFramework.mCronetEngine.newUrlRequestBuilder(
                mUrl, callback.getExecutor(), callback);
        UrlRequest urlRequest = urlRequestBuilder.build();
        urlRequest.start();
        try {
            testFramework.mCronetEngine.shutdown();
            fail("Should throw an exception");
        } catch (Exception e) {
            assertEquals("Cannot shutdown with active requests.", e.getMessage());
        }

        callback.waitForNextStep();
        assertEquals(ResponseStep.ON_RESPONSE_STARTED, callback.mResponseStep);
        try {
            testFramework.mCronetEngine.shutdown();
            fail("Should throw an exception");
        } catch (Exception e) {
            assertEquals("Cannot shutdown with active requests.", e.getMessage());
        }
        callback.startNextRead(urlRequest);

        callback.waitForNextStep();
        assertEquals(ResponseStep.ON_READ_COMPLETED, callback.mResponseStep);
        try {
            testFramework.mCronetEngine.shutdown();
            fail("Should throw an exception");
        } catch (Exception e) {
            assertEquals("Cannot shutdown with active requests.", e.getMessage());
        }

        // May not have read all the data, in theory. Just enable auto-advance
        // and finish the request.
        callback.setAutoAdvance(true);
        callback.startNextRead(urlRequest);
        callback.blockForDone();
        callback.blockForCallbackToComplete();
        callback.shutdownExecutor();
    }

    @Test
    @SmallTest
    @OnlyRunNativeCronet
    public void testShutdownDuringInit() throws Exception {
        final ConditionVariable block = new ConditionVariable(false);

        // Post a task to main thread to block until shutdown is called to test
        // scenario when shutdown is called right after construction before
        // context is fully initialized on the main thread.
        Runnable blockingTask = new Runnable() {
            @Override
            public void run() {
                try {
                    block.block();
                } catch (Exception e) {
                    fail("Caught " + e.getMessage());
                }
            }
        };
        // Ensure that test is not running on the main thread.
        assertTrue(Looper.getMainLooper() != Looper.myLooper());
        new Handler(Looper.getMainLooper()).post(blockingTask);

        // Create new request context, but its initialization on the main thread
        // will be stuck behind blockingTask.
        final CronetUrlRequestContext cronetEngine =
                (CronetUrlRequestContext) new HttpEngine.Builder(getContext()).build();
        // Unblock the main thread, so context gets initialized and shutdown on
        // it.
        block.open();
        // Shutdown will wait for init to complete on main thread.
        cronetEngine.shutdown();
        // Verify that context is shutdown.
        try {
            cronetEngine.getUrlRequestContextAdapter();
            fail("Should throw an exception.");
        } catch (Exception e) {
            assertEquals("Engine is shut down.", e.getMessage());
        }
    }

    @Test
    @SmallTest
    @OnlyRunNativeCronet
    public void testInitAndShutdownOnMainThread() throws Exception {
        final ConditionVariable block = new ConditionVariable(false);

        // Post a task to main thread to init and shutdown on the main thread.
        Runnable blockingTask = new Runnable() {
            @Override
            public void run() {
                // Create new request context, loading the library.
                final CronetUrlRequestContext cronetEngine =
                        (CronetUrlRequestContext) new HttpEngine.Builder(getContext()).build();
                // Shutdown right after init.
                cronetEngine.shutdown();
                // Verify that context is shutdown.
                try {
                    cronetEngine.getUrlRequestContextAdapter();
                    fail("Should throw an exception.");
                } catch (Exception e) {
                    assertEquals("Engine is shut down.", e.getMessage());
                }
                block.open();
            }
        };
        new Handler(Looper.getMainLooper()).post(blockingTask);
        // Wait for shutdown to complete on main thread.
        block.block();
    }

    @Test
    @SmallTest
    @OnlyRunNativeCronet // JavaCronetEngine doesn't support throwing on repeat shutdown()
    public void testMultipleShutdown() throws Exception {
        final CronetTestFramework testFramework = mTestRule.startCronetTestFramework();
        try {
            testFramework.mCronetEngine.shutdown();
            testFramework.mCronetEngine.shutdown();
            fail("Should throw an exception");
        } catch (Exception e) {
            assertEquals("Engine is shut down.", e.getMessage());
        }
    }

    @Test
    @SmallTest
    // TODO: Remove the annotation after fixing http://crbug.com/637972
    @OnlyRunNativeCronet
    public void testShutdownAfterError() throws Exception {
        final CronetTestFramework testFramework = mTestRule.startCronetTestFramework();
        ShutdownTestUrlRequestCallback callback =
                new ShutdownTestUrlRequestCallback(testFramework.mCronetEngine);
        UrlRequest.Builder urlRequestBuilder = testFramework.mCronetEngine.newUrlRequestBuilder(
                MOCK_CRONET_TEST_FAILED_URL, callback.getExecutor(), callback);
        urlRequestBuilder.build().start();
        callback.blockForDone();
        assertTrue(callback.mOnErrorCalled);
        callback.blockForCallbackToComplete();
        callback.shutdownExecutor();
    }

    @Test
    @SmallTest
    @OnlyRunNativeCronet // JavaCronetEngine doesn't support throwing on shutdown()
    public void testShutdownAfterCancel() throws Exception {
        final CronetTestFramework testFramework = mTestRule.startCronetTestFramework();
        TestUrlRequestCallback callback = new TestUrlRequestCallback();
        // Block callback when response starts to verify that shutdown fails
        // if there are active requests.
        callback.setAutoAdvance(false);
        UrlRequest.Builder urlRequestBuilder = testFramework.mCronetEngine.newUrlRequestBuilder(
                mUrl, callback.getExecutor(), callback);
        UrlRequest urlRequest = urlRequestBuilder.build();
        urlRequest.start();
        try {
            testFramework.mCronetEngine.shutdown();
            fail("Should throw an exception");
        } catch (Exception e) {
            assertEquals("Cannot shutdown with active requests.", e.getMessage());
        }
        callback.waitForNextStep();
        assertEquals(ResponseStep.ON_RESPONSE_STARTED, callback.mResponseStep);
        urlRequest.cancel();
        testFramework.mCronetEngine.shutdown();
    }

    @Test
    @SmallTest
    @OnlyRunNativeCronet // Only chromium based Cronet supports the multi-network API
    @RequiresMinAndroidApi(Build.VERSION_CODES.M) // Multi-network API is supported from Marshmallow
    public void testNetworkBoundContextLifetime() throws Exception {
        // Multi-network API is available starting from Android Lollipop.
        final CronetTestFramework testFramework = mTestRule.startCronetTestFramework();
        ConnectivityManagerDelegate delegate =
                new ConnectivityManagerDelegate(getContext());
        Network defaultNetwork = delegate.getDefaultNetwork();
        if (defaultNetwork == null) {
            testFramework.mCronetEngine.shutdown();
            return;
        }

        TestUrlRequestCallback callback = new TestUrlRequestCallback();
        // Allows to check the underlying network-bound context state while the request is in
        // progress.
        callback.setAutoAdvance(false);

<<<<<<< HEAD
        ExperimentalUrlRequest.Builder urlRequestBuilder =
                testFramework.mCronetEngine.newUrlRequestBuilder(
                        mUrl, callback, callback.getExecutor());
        urlRequestBuilder.bindToNetwork(defaultNetwork.getNetworkHandle());
=======
        UrlRequest.Builder urlRequestBuilder =
                testFramework.mCronetEngine.newUrlRequestBuilder(
                        mUrl, callback.getExecutor(), callback);
        urlRequestBuilder.bindToNetwork(defaultNetwork);
>>>>>>> 8ec1492d
        UrlRequest urlRequest = urlRequestBuilder.build();

        assertFalse(
                ApiHelper.doesContextExistForNetwork(testFramework.mCronetEngine, defaultNetwork));
        urlRequest.start();
        assertTrue(
                ApiHelper.doesContextExistForNetwork(testFramework.mCronetEngine, defaultNetwork));

        // Resume callback execution.
        callback.waitForNextStep();
        assertEquals(ResponseStep.ON_RESPONSE_STARTED, callback.mResponseStep);
        callback.setAutoAdvance(true);
        callback.startNextRead(urlRequest);
        callback.blockForDone();
        assertNull(callback.mError);

        // The default network should still be active, hence the underlying network-bound context
        // should still be there.
        assertTrue(
                ApiHelper.doesContextExistForNetwork(testFramework.mCronetEngine, defaultNetwork));

        // Fake disconnect event for the default network, this should destroy the underlying
        // network-bound context.
        FutureTask<Void> task = new FutureTask<Void>(new Callable<Void>() {
            @Override
            public Void call() {
                NetworkChangeNotifier.fakeNetworkDisconnected(defaultNetwork.getNetworkHandle());
                return null;
            }
        });
        CronetLibraryLoader.postToInitThread(task);
        task.get();
        assertFalse(
                ApiHelper.doesContextExistForNetwork(testFramework.mCronetEngine, defaultNetwork));
        testFramework.mCronetEngine.shutdown();
    }

    @Test
    @SmallTest
    @OnlyRunNativeCronet // Only chromium based Cronet supports the multi-network API
    @RequiresMinAndroidApi(Build.VERSION_CODES.M) // Multi-network API is supported from Marshmallow
    public void testNetworkBoundRequestCancel() throws Exception {
        // Upon a network disconnection, NCN posts a tasks onto the network thread that calls
        // CronetContext::NetworkTasks::OnNetworkDisconnected.
        // Calling urlRequest.cancel() also, after some hoops, ends up in a posted tasks onto the
        // network thread that calls CronetURLRequest::NetworkTasks::Destroy.
        // Depending on their implementation this can lead to UAF, this test is here to prevent that
        // from being introduced in the future.
        final CronetTestFramework testFramework = mTestRule.startCronetTestFramework();
        TestUrlRequestCallback callback = new TestUrlRequestCallback();
        callback.setAutoAdvance(false);
<<<<<<< HEAD
        ExperimentalUrlRequest.Builder urlRequestBuilder =
                testFramework.mCronetEngine.newUrlRequestBuilder(
                        mUrl, callback, callback.getExecutor());
=======
        UrlRequest.Builder urlRequestBuilder =
                testFramework.mCronetEngine.newUrlRequestBuilder(
                        mUrl, callback.getExecutor(), callback);
>>>>>>> 8ec1492d
        ConnectivityManagerDelegate delegate =
                new ConnectivityManagerDelegate(getContext());
        Network defaultNetwork = delegate.getDefaultNetwork();
        if (defaultNetwork == null) {
            testFramework.mCronetEngine.shutdown();
            return;
        }

        urlRequestBuilder.bindToNetwork(defaultNetwork);
        UrlRequest urlRequest = urlRequestBuilder.build();

        assertFalse(
                ApiHelper.doesContextExistForNetwork(testFramework.mCronetEngine, defaultNetwork));
        urlRequest.start();
        assertTrue(
                ApiHelper.doesContextExistForNetwork(testFramework.mCronetEngine, defaultNetwork));

        callback.waitForNextStep();
        assertEquals(ResponseStep.ON_RESPONSE_STARTED, callback.mResponseStep);
        assertTrue(
                ApiHelper.doesContextExistForNetwork(testFramework.mCronetEngine, defaultNetwork));
        // Cronet registers for NCN notifications on the init thread (see
        // CronetLibraryLoader#ensureInitializedOnInitThread), hence we need to trigger fake
        // notifications from there.
        CronetLibraryLoader.postToInitThread(new Runnable() {
            @Override
            public void run() {
                NetworkChangeNotifier.fakeNetworkDisconnected(defaultNetwork.getNetworkHandle());
                // Queue cancel after disconnect event.
                urlRequest.cancel();
            }
        });
        // Wait until the cancel call propagates (this would block undefinitely without that since
        // we previously set auto advance to false).
        callback.blockForDone();
        // mError should be null due to urlRequest.cancel().
        assertNull(callback.mError);
        // urlRequest.cancel(); should destroy the underlying network bound context.
        assertFalse(
                ApiHelper.doesContextExistForNetwork(testFramework.mCronetEngine, defaultNetwork));
        testFramework.mCronetEngine.shutdown();
    }

    @Test
    @SmallTest
    @OnlyRunNativeCronet // No netlogs for pure java impl
    public void testNetLog() throws Exception {
        Context context = getContext();
        File directory = new File(PathUtils.getDataDirectory());
        File file = File.createTempFile("cronet", "json", directory);
        HttpEngine cronetEngine = new HttpEngine.Builder(context).build();
        // Start NetLog immediately after the request context is created to make
        // sure that the call won't crash the app even when the native request
        // context is not fully initialized. See crbug.com/470196.
        cronetEngine.startNetLogToFile(file.getPath(), false);

        // Start a request.
        TestUrlRequestCallback callback = new TestUrlRequestCallback();
        UrlRequest.Builder urlRequestBuilder =
                cronetEngine.newUrlRequestBuilder(mUrl, callback.getExecutor(), callback);
        urlRequestBuilder.build().start();
        callback.blockForDone();
        cronetEngine.stopNetLog();
        assertTrue(file.exists());
        assertTrue(file.length() != 0);
        assertFalse(hasBytesInNetLog(file));
        assertTrue(file.delete());
        assertTrue(!file.exists());
    }

    @Test
    @SmallTest
    @OnlyRunNativeCronet // No netlogs for pure java impl
    public void testBoundedFileNetLog() throws Exception {
        Context context = getContext();
        File directory = new File(PathUtils.getDataDirectory());
        File netLogDir = new File(directory, "NetLog");
        assertFalse(netLogDir.exists());
        assertTrue(netLogDir.mkdir());
        File logFile = new File(netLogDir, "netlog.json");
        ExperimentalHttpEngine cronetEngine =
                new ExperimentalHttpEngine.Builder(context).build();
        // Start NetLog immediately after the request context is created to make
        // sure that the call won't crash the app even when the native request
        // context is not fully initialized. See crbug.com/470196.
        cronetEngine.startNetLogToDisk(netLogDir.getPath(), false, MAX_FILE_SIZE);

        // Start a request.
        TestUrlRequestCallback callback = new TestUrlRequestCallback();
        UrlRequest.Builder urlRequestBuilder =
                cronetEngine.newUrlRequestBuilder(mUrl, callback, callback.getExecutor());
        urlRequestBuilder.build().start();
        callback.blockForDone();
        cronetEngine.stopNetLog();
        assertTrue(logFile.exists());
        assertTrue(logFile.length() != 0);
        assertFalse(hasBytesInNetLog(logFile));
        FileUtils.recursivelyDeleteFile(netLogDir);
        assertFalse(netLogDir.exists());
    }

    @Test
    @SmallTest
    @OnlyRunNativeCronet // No netlogs for pure java impl
    // Tests that if stopNetLog is not explicity called, CronetEngine.shutdown()
    // will take care of it. crbug.com/623701.
    public void testNoStopNetLog() throws Exception {
        Context context = getContext();
        File directory = new File(PathUtils.getDataDirectory());
        File file = File.createTempFile("cronet", "json", directory);
        HttpEngine cronetEngine = new HttpEngine.Builder(context).build();
        cronetEngine.startNetLogToFile(file.getPath(), false);

        // Start a request.
        TestUrlRequestCallback callback = new TestUrlRequestCallback();
        UrlRequest.Builder urlRequestBuilder =
                cronetEngine.newUrlRequestBuilder(mUrl, callback.getExecutor(), callback);
        urlRequestBuilder.build().start();
        callback.blockForDone();
        // Shut down the engine without calling stopNetLog.
        cronetEngine.shutdown();
        assertTrue(file.exists());
        assertTrue(file.length() != 0);
        assertFalse(hasBytesInNetLog(file));
        assertTrue(file.delete());
        assertTrue(!file.exists());
    }

    @Test
    @SmallTest
    @OnlyRunNativeCronet // No netlogs for pure java impl
    // Tests that if stopNetLog is not explicity called, CronetEngine.shutdown()
    // will take care of it. crbug.com/623701.
    public void testNoStopBoundedFileNetLog() throws Exception {
        Context context = getContext();
        File directory = new File(PathUtils.getDataDirectory());
        File netLogDir = new File(directory, "NetLog");
        assertFalse(netLogDir.exists());
        assertTrue(netLogDir.mkdir());
        File logFile = new File(netLogDir, "netlog.json");
        ExperimentalHttpEngine cronetEngine =
                new ExperimentalHttpEngine.Builder(context).build();
        cronetEngine.startNetLogToDisk(netLogDir.getPath(), false, MAX_FILE_SIZE);

        // Start a request.
        TestUrlRequestCallback callback = new TestUrlRequestCallback();
        UrlRequest.Builder urlRequestBuilder =
                cronetEngine.newUrlRequestBuilder(mUrl, callback, callback.getExecutor());
        urlRequestBuilder.build().start();
        callback.blockForDone();
        // Shut down the engine without calling stopNetLog.
        cronetEngine.shutdown();
        assertTrue(logFile.exists());
        assertTrue(logFile.length() != 0);

        FileUtils.recursivelyDeleteFile(netLogDir);
        assertFalse(netLogDir.exists());
    }

    @Test
    @SmallTest
    @Feature({"Cronet"})
    public void testGetActiveRequestCount() throws Exception {
        final CronetTestFramework testFramework = mTestRule.startCronetTestFramework();
        CronetEngine cronetEngine = testFramework.mCronetEngine;
        TestUrlRequestCallback callback1 = new TestUrlRequestCallback();
        TestUrlRequestCallback callback2 = new TestUrlRequestCallback();
        callback1.setAutoAdvance(false);
        callback2.setAutoAdvance(false);
        assertEquals(0, cronetEngine.getActiveRequestCount());
        UrlRequest request1 =
                cronetEngine.newUrlRequestBuilder(mUrl, callback1, callback1.getExecutor()).build();
        UrlRequest request2 =
                cronetEngine.newUrlRequestBuilder(mUrl, callback2, callback2.getExecutor()).build();
        request1.start();
        request2.start();
        assertEquals(2, cronetEngine.getActiveRequestCount());
        callback1.waitForNextStep();
        callback1.setAutoAdvance(true);
        callback1.startNextRead(request1);
        callback1.blockForDone();
        assertEquals(1, cronetEngine.getActiveRequestCount());
        callback2.waitForNextStep();
        callback2.setAutoAdvance(true);
        callback2.startNextRead(request2);
        callback2.blockForDone();
        assertEquals(0, cronetEngine.getActiveRequestCount());
    }

    @Test
    @SmallTest
    @Feature({"Cronet"})
    public void testGetActiveRequestCountOnReachingSucceeded() throws Exception {
        final CronetTestFramework testFramework = mTestRule.startCronetTestFramework();
        CronetEngine cronetEngine = testFramework.mCronetEngine;
        TestUrlRequestCallback callback = new TestUrlRequestCallback();
        callback.setAutoAdvance(false);
        callback.setBlockOnTerminalState(true);
        assertEquals(0, cronetEngine.getActiveRequestCount());
        UrlRequest request =
                cronetEngine.newUrlRequestBuilder(mUrl, callback, callback.getExecutor()).build();
        request.start();
        assertEquals(1, cronetEngine.getActiveRequestCount());
        callback.waitForNextStep();
        callback.startNextRead(request);
        callback.waitForNextStep();
        callback.startNextRead(request);
        callback.waitForTerminalToStart();
        assertEquals(0, cronetEngine.getActiveRequestCount());
        callback.setBlockOnTerminalState(false);
    }

    @Test
    @SmallTest
    @Feature({"Cronet"})
    public void testGetActiveRequestCountOnReachingCancel() throws Exception {
        final CronetTestFramework testFramework = mTestRule.startCronetTestFramework();
        CronetEngine cronetEngine = testFramework.mCronetEngine;
        TestUrlRequestCallback callback = new TestUrlRequestCallback();
        callback.setAutoAdvance(false);
        callback.setBlockOnTerminalState(true);
        assertEquals(0, cronetEngine.getActiveRequestCount());
        UrlRequest request =
                cronetEngine.newUrlRequestBuilder(mUrl, callback, callback.getExecutor()).build();
        request.start();
        assertEquals(1, cronetEngine.getActiveRequestCount());
        request.cancel();
        callback.waitForTerminalToStart();
        assertEquals(0, cronetEngine.getActiveRequestCount());
        callback.setBlockOnTerminalState(false);
        assertTrue(callback.mOnCanceledCalled);
        assertEquals(ResponseStep.ON_CANCELED, callback.mResponseStep);
    }

    @Test
    @SmallTest
    @Feature({"Cronet"})
    public void testGetActiveRequestCountOnReachingFail() throws Exception {
        final String badUrl = "www.unreachable-url.com";
        final CronetTestFramework testFramework = mTestRule.startCronetTestFramework();
        CronetEngine cronetEngine = testFramework.mCronetEngine;
        TestUrlRequestCallback callback = new TestUrlRequestCallback();
        callback.setAutoAdvance(false);
        callback.setBlockOnTerminalState(true);
        assertEquals(0, cronetEngine.getActiveRequestCount());
        UrlRequest request =
                cronetEngine.newUrlRequestBuilder(badUrl, callback, callback.getExecutor()).build();
        request.start();
        assertEquals(1, cronetEngine.getActiveRequestCount());
        callback.waitForTerminalToStart();
        assertEquals(0, cronetEngine.getActiveRequestCount());
        callback.setBlockOnTerminalState(false);
        assertTrue(callback.mOnErrorCalled);
        assertEquals(ResponseStep.ON_FAILED, callback.mResponseStep);
    }

    @Test
    @SmallTest
    @Feature({"Cronet"})
    public void testGetActiveRequestCountWithCancel() throws Exception {
        final CronetTestFramework testFramework = mTestRule.startCronetTestFramework();
        CronetEngine cronetEngine = testFramework.mCronetEngine;
        TestUrlRequestCallback callback1 = new TestUrlRequestCallback();
        TestUrlRequestCallback callback2 = new TestUrlRequestCallback();
        callback1.setAutoAdvance(false);
        callback2.setAutoAdvance(false);
        assertEquals(0, cronetEngine.getActiveRequestCount());
        UrlRequest request1 =
                cronetEngine.newUrlRequestBuilder(mUrl, callback1, callback1.getExecutor()).build();
        UrlRequest request2 =
                cronetEngine.newUrlRequestBuilder(mUrl, callback2, callback2.getExecutor()).build();
        request1.start();
        request2.start();
        assertEquals(2, cronetEngine.getActiveRequestCount());
        request1.cancel();
        callback1.blockForDone();
        assertTrue(callback1.mOnCanceledCalled);
        assertEquals(ResponseStep.ON_CANCELED, callback1.mResponseStep);
        assertEquals(1, cronetEngine.getActiveRequestCount());
        callback2.waitForNextStep();
        callback2.setAutoAdvance(true);
        callback2.startNextRead(request2);
        callback2.blockForDone();
        assertEquals(0, cronetEngine.getActiveRequestCount());
    }

    @Test
    @SmallTest
    @Feature({"Cronet"})
    public void testGetActiveRequestCountWithError() throws Exception {
        final String badUrl = "www.unreachable-url.com";
        final CronetTestFramework testFramework = mTestRule.startCronetTestFramework();
        CronetEngine cronetEngine = testFramework.mCronetEngine;
        TestUrlRequestCallback callback1 = new TestUrlRequestCallback();
        TestUrlRequestCallback callback2 = new TestUrlRequestCallback();
        callback1.setAutoAdvance(false);
        callback2.setAutoAdvance(false);
        assertEquals(0, cronetEngine.getActiveRequestCount());
        UrlRequest request1 =
                cronetEngine.newUrlRequestBuilder(badUrl, callback1, callback1.getExecutor())
                        .build();
        UrlRequest request2 =
                cronetEngine.newUrlRequestBuilder(mUrl, callback2, callback2.getExecutor()).build();
        request1.start();
        request2.start();
        assertEquals(2, cronetEngine.getActiveRequestCount());
        callback1.blockForDone();
        assertTrue(callback1.mOnErrorCalled);
        assertEquals(ResponseStep.ON_FAILED, callback1.mResponseStep);
        assertEquals(1, cronetEngine.getActiveRequestCount());
        callback2.waitForNextStep();
        callback2.setAutoAdvance(true);
        callback2.startNextRead(request2);
        callback2.blockForDone();
        assertEquals(0, cronetEngine.getActiveRequestCount());
    }

    @Test
    @SmallTest
    @Feature({"Cronet"})
    @OnlyRunNativeCronet
    // Tests that NetLog contains events emitted by all live CronetEngines.
    public void testNetLogContainEventsFromAllLiveEngines() throws Exception {
        Context context = getContext();
        File directory = new File(PathUtils.getDataDirectory());
        File file1 = File.createTempFile("cronet1", "json", directory);
        File file2 = File.createTempFile("cronet2", "json", directory);
        HttpEngine cronetEngine1 = new HttpEngine.Builder(context).build();
        HttpEngine cronetEngine2 = new HttpEngine.Builder(context).build();

        cronetEngine1.startNetLogToFile(file1.getPath(), false);
        cronetEngine2.startNetLogToFile(file2.getPath(), false);

        // Warm CronetEngine and make sure both CronetUrlRequestContexts are
        // initialized before testing the logs.
        makeRequestAndCheckStatus(cronetEngine1, mUrl, 200);
        makeRequestAndCheckStatus(cronetEngine2, mUrl, 200);

        // Use cronetEngine1 to make a request to mUrl404.
        makeRequestAndCheckStatus(cronetEngine1, mUrl404, 404);

        // Use cronetEngine2 to make a request to mUrl500.
        makeRequestAndCheckStatus(cronetEngine2, mUrl500, 500);

        cronetEngine1.stopNetLog();
        cronetEngine2.stopNetLog();
        assertTrue(file1.exists());
        assertTrue(file2.exists());
        // Make sure both files contain the two requests made separately using
        // different engines.
        assertTrue(containsStringInNetLog(file1, mUrl404));
        assertTrue(containsStringInNetLog(file1, mUrl500));
        assertTrue(containsStringInNetLog(file2, mUrl404));
        assertTrue(containsStringInNetLog(file2, mUrl500));
        assertTrue(file1.delete());
        assertTrue(file2.delete());
    }

    @Test
    @SmallTest
    @OnlyRunNativeCronet
    // Tests that NetLog contains events emitted by all live CronetEngines.
    public void testBoundedFileNetLogContainEventsFromAllLiveEngines() throws Exception {
        Context context = getContext();
        File directory = new File(PathUtils.getDataDirectory());
        File netLogDir1 = new File(directory, "NetLog1");
        assertFalse(netLogDir1.exists());
        assertTrue(netLogDir1.mkdir());
        File netLogDir2 = new File(directory, "NetLog2");
        assertFalse(netLogDir2.exists());
        assertTrue(netLogDir2.mkdir());
        File logFile1 = new File(netLogDir1, "netlog.json");
        File logFile2 = new File(netLogDir2, "netlog.json");

        ExperimentalHttpEngine cronetEngine1 =
                new ExperimentalHttpEngine.Builder(context).build();
        ExperimentalHttpEngine cronetEngine2 =
                new ExperimentalHttpEngine.Builder(context).build();

        cronetEngine1.startNetLogToDisk(netLogDir1.getPath(), false, MAX_FILE_SIZE);
        cronetEngine2.startNetLogToDisk(netLogDir2.getPath(), false, MAX_FILE_SIZE);

        // Warm CronetEngine and make sure both CronetUrlRequestContexts are
        // initialized before testing the logs.
        makeRequestAndCheckStatus(cronetEngine1, mUrl, 200);
        makeRequestAndCheckStatus(cronetEngine2, mUrl, 200);

        // Use cronetEngine1 to make a request to mUrl404.
        makeRequestAndCheckStatus(cronetEngine1, mUrl404, 404);

        // Use cronetEngine2 to make a request to mUrl500.
        makeRequestAndCheckStatus(cronetEngine2, mUrl500, 500);

        cronetEngine1.stopNetLog();
        cronetEngine2.stopNetLog();

        assertTrue(logFile1.exists());
        assertTrue(logFile2.exists());
        assertTrue(logFile1.length() != 0);
        assertTrue(logFile2.length() != 0);

        // Make sure both files contain the two requests made separately using
        // different engines.
        assertTrue(containsStringInNetLog(logFile1, mUrl404));
        assertTrue(containsStringInNetLog(logFile1, mUrl500));
        assertTrue(containsStringInNetLog(logFile2, mUrl404));
        assertTrue(containsStringInNetLog(logFile2, mUrl500));

        FileUtils.recursivelyDeleteFile(netLogDir1);
        assertFalse(netLogDir1.exists());
        FileUtils.recursivelyDeleteFile(netLogDir2);
        assertFalse(netLogDir2.exists());
    }

    private HttpEngine createCronetEngineWithCache(int cacheType) {
        HttpEngine.Builder builder = new HttpEngine.Builder(getContext());
        if (cacheType == HttpEngine.Builder.HTTP_CACHE_DISK
                || cacheType == HttpEngine.Builder.HTTP_CACHE_DISK_NO_HTTP) {
            builder.setStoragePath(getTestStorage(getContext()));
        }
        builder.setEnableHttpCache(cacheType, 100 * 1024);
        // Don't check the return value here, because startNativeTestServer() returns false when the
        // NativeTestServer is already running and this method needs to be called twice without
        // shutting down the NativeTestServer in between.
        NativeTestServer.startNativeTestServer(getContext());
        return builder.build();
    }

    @Test
    @SmallTest
    @OnlyRunNativeCronet
    // Tests that if CronetEngine is shut down on the network thread, an appropriate exception
    // is thrown.
    public void testShutDownEngineOnNetworkThread() throws Exception {
        final HttpEngine cronetEngine =
                createCronetEngineWithCache(HttpEngine.Builder.HTTP_CACHE_DISK);
        String url = NativeTestServer.getFileURL("/cacheable.txt");
        // Make a request to a cacheable resource.
        checkRequestCaching(cronetEngine, url, false);

        final AtomicReference<Throwable> thrown = new AtomicReference<>();
        // Shut down the server.
        NativeTestServer.shutdownNativeTestServer();
        class CancelUrlRequestCallback extends TestUrlRequestCallback {
            @Override
            public void onResponseStarted(UrlRequest request, UrlResponseInfo info) {
                super.onResponseStarted(request, info);
                request.cancel();
                // Shut down CronetEngine immediately after request is destroyed.
                try {
                    cronetEngine.shutdown();
                } catch (Exception e) {
                    thrown.set(e);
                }
            }

            @Override
            public void onSucceeded(UrlRequest request, UrlResponseInfo info) {
                // onSucceeded will not happen, because the request is canceled
                // after sending first read and the executor is single threaded.
                throw new RuntimeException("Unexpected");
            }

            @Override
            public void onFailed(UrlRequest request, UrlResponseInfo info, HttpException error) {
                throw new RuntimeException("Unexpected");
            }
        }
        Executor directExecutor = new Executor() {
            @Override
            public void execute(Runnable command) {
                command.run();
            }
        };
        CancelUrlRequestCallback callback = new CancelUrlRequestCallback();
        callback.setAllowDirectExecutor(true);
        UrlRequest.Builder urlRequestBuilder =
                cronetEngine.newUrlRequestBuilder(url, callback, directExecutor);
        urlRequestBuilder.setDirectExecutorAllowed(true);
        urlRequestBuilder.build().start();
        callback.blockForDone();
        assertTrue(thrown.get() instanceof RuntimeException);
        cronetEngine.shutdown();
    }

    @Test
    @SmallTest
    @OnlyRunNativeCronet
    // Tests that if CronetEngine is shut down when reading from disk cache,
    // there isn't a crash. See crbug.com/486120.
    public void testShutDownEngineWhenReadingFromDiskCache() throws Exception {
        final HttpEngine cronetEngine =
                createCronetEngineWithCache(HttpEngine.Builder.HTTP_CACHE_DISK);
        String url = NativeTestServer.getFileURL("/cacheable.txt");
        // Make a request to a cacheable resource.
        checkRequestCaching(cronetEngine, url, false);

        // Shut down the server.
        NativeTestServer.shutdownNativeTestServer();
        class CancelUrlRequestCallback extends TestUrlRequestCallback {
            @Override
            public void onResponseStarted(UrlRequest request, UrlResponseInfo info) {
                super.onResponseStarted(request, info);
                request.cancel();
                // Shut down CronetEngine immediately after request is destroyed.
                cronetEngine.shutdown();
            }

            @Override
            public void onSucceeded(UrlRequest request, UrlResponseInfo info) {
                // onSucceeded will not happen, because the request is canceled
                // after sending first read and the executor is single threaded.
                throw new RuntimeException("Unexpected");
            }

            @Override
            public void onFailed(UrlRequest request, UrlResponseInfo info, HttpException error) {
                throw new RuntimeException("Unexpected");
            }
        }
        CancelUrlRequestCallback callback = new CancelUrlRequestCallback();
        UrlRequest.Builder urlRequestBuilder =
                cronetEngine.newUrlRequestBuilder(url, callback.getExecutor(), callback);
        urlRequestBuilder.build().start();
        callback.blockForDone();
        assertEquals(200, callback.mResponseInfo.getHttpStatusCode());
        assertTrue(callback.mResponseInfo.wasCached());
        assertTrue(callback.mOnCanceledCalled);
    }

    @Test
    @SmallTest
    @OnlyRunNativeCronet
    public void testNetLogAfterShutdown() throws Exception {
        final CronetTestFramework testFramework = mTestRule.startCronetTestFramework();
        TestUrlRequestCallback callback = new TestUrlRequestCallback();
        UrlRequest.Builder urlRequestBuilder = testFramework.mCronetEngine.newUrlRequestBuilder(
                mUrl, callback.getExecutor(), callback);
        urlRequestBuilder.build().start();
        callback.blockForDone();
        testFramework.mCronetEngine.shutdown();

        File directory = new File(PathUtils.getDataDirectory());
        File file = File.createTempFile("cronet", "json", directory);
        try {
            testFramework.mCronetEngine.startNetLogToFile(file.getPath(), false);
            fail("Should throw an exception.");
        } catch (Exception e) {
            assertEquals("Engine is shut down.", e.getMessage());
        }
        assertFalse(hasBytesInNetLog(file));
        assertTrue(file.delete());
        assertTrue(!file.exists());
    }

    @Test
    @SmallTest
    @OnlyRunNativeCronet
    public void testBoundedFileNetLogAfterShutdown() throws Exception {
        final CronetTestFramework testFramework = mTestRule.startCronetTestFramework();
        TestUrlRequestCallback callback = new TestUrlRequestCallback();
        UrlRequest.Builder urlRequestBuilder = testFramework.mCronetEngine.newUrlRequestBuilder(
                mUrl, callback, callback.getExecutor());
        urlRequestBuilder.build().start();
        callback.blockForDone();
        testFramework.mCronetEngine.shutdown();

        File directory = new File(PathUtils.getDataDirectory());
        File netLogDir = new File(directory, "NetLog");
        assertFalse(netLogDir.exists());
        assertTrue(netLogDir.mkdir());
        File logFile = new File(netLogDir, "netlog.json");
        try {
            testFramework.mCronetEngine.startNetLogToDisk(
                    netLogDir.getPath(), false, MAX_FILE_SIZE);
            fail("Should throw an exception.");
        } catch (Exception e) {
            assertEquals("Engine is shut down.", e.getMessage());
        }
        assertFalse(logFile.exists());
        FileUtils.recursivelyDeleteFile(netLogDir);
        assertFalse(netLogDir.exists());
    }

    @Test
    @SmallTest
    @OnlyRunNativeCronet
    public void testNetLogStartMultipleTimes() throws Exception {
        final CronetTestFramework testFramework = mTestRule.startCronetTestFramework();
        File directory = new File(PathUtils.getDataDirectory());
        File file = File.createTempFile("cronet", "json", directory);
        // Start NetLog multiple times.
        testFramework.mCronetEngine.startNetLogToFile(file.getPath(), false);
        testFramework.mCronetEngine.startNetLogToFile(file.getPath(), false);
        testFramework.mCronetEngine.startNetLogToFile(file.getPath(), false);
        testFramework.mCronetEngine.startNetLogToFile(file.getPath(), false);
        // Start a request.
        TestUrlRequestCallback callback = new TestUrlRequestCallback();
        UrlRequest.Builder urlRequestBuilder = testFramework.mCronetEngine.newUrlRequestBuilder(
                mUrl, callback.getExecutor(), callback);
        urlRequestBuilder.build().start();
        callback.blockForDone();
        testFramework.mCronetEngine.stopNetLog();
        assertTrue(file.exists());
        assertTrue(file.length() != 0);
        assertFalse(hasBytesInNetLog(file));
        assertTrue(file.delete());
        assertTrue(!file.exists());
    }

    @Test
    @SmallTest
    @OnlyRunNativeCronet
    public void testBoundedFileNetLogStartMultipleTimes() throws Exception {
        final CronetTestFramework testFramework = mTestRule.startCronetTestFramework();
        File directory = new File(PathUtils.getDataDirectory());
        File netLogDir = new File(directory, "NetLog");
        assertFalse(netLogDir.exists());
        assertTrue(netLogDir.mkdir());
        File logFile = new File(netLogDir, "netlog.json");
        // Start NetLog multiple times. This should be equivalent to starting NetLog
        // once. Each subsequent start (without calling stopNetLog) should be a no-op.
        testFramework.mCronetEngine.startNetLogToDisk(netLogDir.getPath(), false, MAX_FILE_SIZE);
        testFramework.mCronetEngine.startNetLogToDisk(netLogDir.getPath(), false, MAX_FILE_SIZE);
        testFramework.mCronetEngine.startNetLogToDisk(netLogDir.getPath(), false, MAX_FILE_SIZE);
        testFramework.mCronetEngine.startNetLogToDisk(netLogDir.getPath(), false, MAX_FILE_SIZE);
        // Start a request.
        TestUrlRequestCallback callback = new TestUrlRequestCallback();
        UrlRequest.Builder urlRequestBuilder = testFramework.mCronetEngine.newUrlRequestBuilder(
                mUrl, callback, callback.getExecutor());
        urlRequestBuilder.build().start();
        callback.blockForDone();
        testFramework.mCronetEngine.stopNetLog();
        assertTrue(logFile.exists());
        assertTrue(logFile.length() != 0);
        assertFalse(hasBytesInNetLog(logFile));
        FileUtils.recursivelyDeleteFile(netLogDir);
        assertFalse(netLogDir.exists());
    }

    @Test
    @SmallTest
    @OnlyRunNativeCronet
    public void testNetLogStopMultipleTimes() throws Exception {
        final CronetTestFramework testFramework = mTestRule.startCronetTestFramework();
        File directory = new File(PathUtils.getDataDirectory());
        File file = File.createTempFile("cronet", "json", directory);
        testFramework.mCronetEngine.startNetLogToFile(file.getPath(), false);
        // Start a request.
        TestUrlRequestCallback callback = new TestUrlRequestCallback();
        UrlRequest.Builder urlRequestBuilder = testFramework.mCronetEngine.newUrlRequestBuilder(
                mUrl, callback.getExecutor(), callback);
        urlRequestBuilder.build().start();
        callback.blockForDone();
        // Stop NetLog multiple times.
        testFramework.mCronetEngine.stopNetLog();
        testFramework.mCronetEngine.stopNetLog();
        testFramework.mCronetEngine.stopNetLog();
        testFramework.mCronetEngine.stopNetLog();
        testFramework.mCronetEngine.stopNetLog();
        assertTrue(file.exists());
        assertTrue(file.length() != 0);
        assertFalse(hasBytesInNetLog(file));
        assertTrue(file.delete());
        assertTrue(!file.exists());
    }

    @Test
    @SmallTest
    @OnlyRunNativeCronet
    public void testBoundedFileNetLogStopMultipleTimes() throws Exception {
        final CronetTestFramework testFramework = mTestRule.startCronetTestFramework();
        File directory = new File(PathUtils.getDataDirectory());
        File netLogDir = new File(directory, "NetLog");
        assertFalse(netLogDir.exists());
        assertTrue(netLogDir.mkdir());
        File logFile = new File(netLogDir, "netlog.json");
        testFramework.mCronetEngine.startNetLogToDisk(netLogDir.getPath(), false, MAX_FILE_SIZE);
        // Start a request.
        TestUrlRequestCallback callback = new TestUrlRequestCallback();
        UrlRequest.Builder urlRequestBuilder = testFramework.mCronetEngine.newUrlRequestBuilder(
                mUrl, callback, callback.getExecutor());
        urlRequestBuilder.build().start();
        callback.blockForDone();
        // Stop NetLog multiple times. This should be equivalent to stopping NetLog once.
        // Each subsequent stop (without calling startNetLogToDisk first) should be a no-op.
        testFramework.mCronetEngine.stopNetLog();
        testFramework.mCronetEngine.stopNetLog();
        testFramework.mCronetEngine.stopNetLog();
        testFramework.mCronetEngine.stopNetLog();
        testFramework.mCronetEngine.stopNetLog();
        assertTrue(logFile.exists());
        assertTrue(logFile.length() != 0);
        assertFalse(hasBytesInNetLog(logFile));
        FileUtils.recursivelyDeleteFile(netLogDir);
        assertFalse(netLogDir.exists());
    }

    @Test
    @SmallTest
    @OnlyRunNativeCronet
    public void testNetLogWithBytes() throws Exception {
        Context context = getContext();
        File directory = new File(PathUtils.getDataDirectory());
        File file = File.createTempFile("cronet", "json", directory);
        HttpEngine cronetEngine = new HttpEngine.Builder(context).build();
        // Start NetLog with logAll as true.
        cronetEngine.startNetLogToFile(file.getPath(), true);
        // Start a request.
        TestUrlRequestCallback callback = new TestUrlRequestCallback();
        UrlRequest.Builder urlRequestBuilder =
                cronetEngine.newUrlRequestBuilder(mUrl, callback.getExecutor(), callback);
        urlRequestBuilder.build().start();
        callback.blockForDone();
        cronetEngine.stopNetLog();
        assertTrue(file.exists());
        assertTrue(file.length() != 0);
        assertTrue(hasBytesInNetLog(file));
        assertTrue(file.delete());
        assertTrue(!file.exists());
    }

    @Test
    @SmallTest
    @OnlyRunNativeCronet
    public void testBoundedFileNetLogWithBytes() throws Exception {
        Context context = getContext();
        File directory = new File(PathUtils.getDataDirectory());
        File netLogDir = new File(directory, "NetLog");
        assertFalse(netLogDir.exists());
        assertTrue(netLogDir.mkdir());
        File logFile = new File(netLogDir, "netlog.json");
        ExperimentalHttpEngine cronetEngine =
                new ExperimentalHttpEngine.Builder(context).build();
        // Start NetLog with logAll as true.
        cronetEngine.startNetLogToDisk(netLogDir.getPath(), true, MAX_FILE_SIZE);
        // Start a request.
        TestUrlRequestCallback callback = new TestUrlRequestCallback();
        UrlRequest.Builder urlRequestBuilder =
                cronetEngine.newUrlRequestBuilder(mUrl, callback, callback.getExecutor());
        urlRequestBuilder.build().start();
        callback.blockForDone();
        cronetEngine.stopNetLog();

        assertTrue(logFile.exists());
        assertTrue(logFile.length() != 0);
        assertTrue(hasBytesInNetLog(logFile));
        FileUtils.recursivelyDeleteFile(netLogDir);
        assertFalse(netLogDir.exists());
    }

    private boolean hasBytesInNetLog(File logFile) throws Exception {
        return containsStringInNetLog(logFile, "\"bytes\"");
    }

    private boolean containsStringInNetLog(File logFile, String content) throws Exception {
        BufferedReader logReader = new BufferedReader(new FileReader(logFile));
        try {
            String logLine;
            while ((logLine = logReader.readLine()) != null) {
                if (logLine.contains(content)) {
                    return true;
                }
            }
            return false;
        } finally {
            logReader.close();
        }
    }

    /**
     * Helper method to make a request to {@code url}, wait for it to
     * complete, and check that the status code is the same as {@code expectedStatusCode}.
     */
    private void makeRequestAndCheckStatus(
            HttpEngine engine, String url, int expectedStatusCode) {
        TestUrlRequestCallback callback = new TestUrlRequestCallback();
        UrlRequest request =
                engine.newUrlRequestBuilder(url, callback.getExecutor(), callback).build();
        request.start();
        callback.blockForDone();
        assertEquals(expectedStatusCode, callback.mResponseInfo.getHttpStatusCode());
    }

    private void checkRequestCaching(HttpEngine engine, String url, boolean expectCached) {
        checkRequestCaching(engine, url, expectCached, false);
    }

    private void checkRequestCaching(
            HttpEngine engine, String url, boolean expectCached, boolean disableCache) {
        TestUrlRequestCallback callback = new TestUrlRequestCallback();
        UrlRequest.Builder urlRequestBuilder =
                engine.newUrlRequestBuilder(url, callback.getExecutor(), callback);
        if (disableCache) {
            urlRequestBuilder.setCacheDisabled(true);
        }
        urlRequestBuilder.build().start();
        callback.blockForDone();
        assertEquals(expectCached, callback.mResponseInfo.wasCached());
        assertEquals("this is a cacheable file\n", callback.mResponseAsString);
    }

    @Test
    @SmallTest
    @OnlyRunNativeCronet
    public void testEnableHttpCacheDisabled() throws Exception {
        HttpEngine cronetEngine =
                createCronetEngineWithCache(HttpEngine.Builder.HTTP_CACHE_DISABLED);
        String url = NativeTestServer.getFileURL("/cacheable.txt");
        checkRequestCaching(cronetEngine, url, false);
        checkRequestCaching(cronetEngine, url, false);
        checkRequestCaching(cronetEngine, url, false);
        cronetEngine.shutdown();
    }

    @Test
    @SmallTest
    public void testEnableHttpCacheInMemory() throws Exception {
        HttpEngine cronetEngine =
                createCronetEngineWithCache(HttpEngine.Builder.HTTP_CACHE_IN_MEMORY);
        String url = NativeTestServer.getFileURL("/cacheable.txt");
        checkRequestCaching(cronetEngine, url, false);
        checkRequestCaching(cronetEngine, url, true);
        NativeTestServer.shutdownNativeTestServer();
        checkRequestCaching(cronetEngine, url, true);
        cronetEngine.shutdown();
    }

    @Test
    @SmallTest
    public void testEnableHttpCacheDisk() throws Exception {
        HttpEngine cronetEngine =
                createCronetEngineWithCache(HttpEngine.Builder.HTTP_CACHE_DISK);
        String url = NativeTestServer.getFileURL("/cacheable.txt");
        checkRequestCaching(cronetEngine, url, false);
        checkRequestCaching(cronetEngine, url, true);
        NativeTestServer.shutdownNativeTestServer();
        checkRequestCaching(cronetEngine, url, true);
        cronetEngine.shutdown();
    }

    @Test
    @SmallTest
    @OnlyRunNativeCronet
    public void testNoConcurrentDiskUsage() throws Exception {
        HttpEngine cronetEngine =
                createCronetEngineWithCache(HttpEngine.Builder.HTTP_CACHE_DISK);
        try {
            createCronetEngineWithCache(HttpEngine.Builder.HTTP_CACHE_DISK);
            fail();
        } catch (IllegalStateException e) {
            assertEquals("Disk cache storage path already in use", e.getMessage());
        }
        String url = NativeTestServer.getFileURL("/cacheable.txt");
        checkRequestCaching(cronetEngine, url, false);
        checkRequestCaching(cronetEngine, url, true);
        NativeTestServer.shutdownNativeTestServer();
        checkRequestCaching(cronetEngine, url, true);
        cronetEngine.shutdown();
    }

    @Test
    @SmallTest
    @OnlyRunNativeCronet
    public void testEnableHttpCacheDiskNoHttp() throws Exception {
        HttpEngine cronetEngine =
                createCronetEngineWithCache(HttpEngine.Builder.HTTP_CACHE_DISK_NO_HTTP);
        String url = NativeTestServer.getFileURL("/cacheable.txt");
        checkRequestCaching(cronetEngine, url, false);
        checkRequestCaching(cronetEngine, url, false);
        checkRequestCaching(cronetEngine, url, false);

        // Make a new CronetEngine and try again to make sure the response didn't get cached on the
        // first request. See https://crbug.com/743232.
        cronetEngine.shutdown();
        cronetEngine = createCronetEngineWithCache(HttpEngine.Builder.HTTP_CACHE_DISK_NO_HTTP);
        checkRequestCaching(cronetEngine, url, false);
        checkRequestCaching(cronetEngine, url, false);
        checkRequestCaching(cronetEngine, url, false);
        cronetEngine.shutdown();
    }

    @Test
    @SmallTest
    public void testDisableCache() throws Exception {
        HttpEngine cronetEngine =
                createCronetEngineWithCache(HttpEngine.Builder.HTTP_CACHE_DISK);
        String url = NativeTestServer.getFileURL("/cacheable.txt");

        // When cache is disabled, making a request does not write to the cache.
        checkRequestCaching(cronetEngine, url, false, true /** disable cache */);
        checkRequestCaching(cronetEngine, url, false);

        // When cache is enabled, the second request is cached.
        checkRequestCaching(cronetEngine, url, false, true /** disable cache */);
        checkRequestCaching(cronetEngine, url, true);

        // Shut down the server, next request should have a cached response.
        NativeTestServer.shutdownNativeTestServer();
        checkRequestCaching(cronetEngine, url, true);

        // Cache is disabled after server is shut down, request should fail.
        TestUrlRequestCallback callback = new TestUrlRequestCallback();
        UrlRequest.Builder urlRequestBuilder =
                cronetEngine.newUrlRequestBuilder(url, callback.getExecutor(), callback);
        urlRequestBuilder.setCacheDisabled(true);
        urlRequestBuilder.build().start();
        callback.blockForDone();
        assertNotNull(callback.mError);
        assertContains("Exception in CronetUrlRequest: net::ERR_CONNECTION_REFUSED",
                callback.mError.getMessage());
        cronetEngine.shutdown();
    }

    @Test
    @SmallTest
    public void testEnableHttpCacheDiskNewEngine() throws Exception {
        HttpEngine cronetEngine =
                createCronetEngineWithCache(HttpEngine.Builder.HTTP_CACHE_DISK);
        String url = NativeTestServer.getFileURL("/cacheable.txt");
        checkRequestCaching(cronetEngine, url, false);
        checkRequestCaching(cronetEngine, url, true);
        NativeTestServer.shutdownNativeTestServer();
        checkRequestCaching(cronetEngine, url, true);

        // Shutdown original context and create another that uses the same cache.
        cronetEngine.shutdown();
        cronetEngine =
                mTestRule.enableDiskCache(new HttpEngine.Builder(getContext())).build();
        checkRequestCaching(cronetEngine, url, true);
        cronetEngine.shutdown();
    }

    @Test
    @SmallTest
    public void testInitEngineAndStartRequest() {
        // Immediately make a request after initializing the engine.
        HttpEngine cronetEngine = new HttpEngine.Builder(getContext()).build();
        TestUrlRequestCallback callback = new TestUrlRequestCallback();
        UrlRequest.Builder urlRequestBuilder =
                cronetEngine.newUrlRequestBuilder(mUrl, callback.getExecutor(), callback);
        urlRequestBuilder.build().start();
        callback.blockForDone();
        assertEquals(200, callback.mResponseInfo.getHttpStatusCode());
        cronetEngine.shutdown();
    }

    @Test
    @SmallTest
    public void testInitEngineStartTwoRequests() throws Exception {
        // Make two requests after initializing the context.
        HttpEngine cronetEngine = new HttpEngine.Builder(getContext()).build();
        int[] statusCodes = {0, 0};
        String[] urls = {mUrl, mUrl404};
        for (int i = 0; i < 2; i++) {
            TestUrlRequestCallback callback = new TestUrlRequestCallback();
            UrlRequest.Builder urlRequestBuilder =
                    cronetEngine.newUrlRequestBuilder(urls[i], callback.getExecutor(), callback);
            urlRequestBuilder.build().start();
            callback.blockForDone();
            statusCodes[i] = callback.mResponseInfo.getHttpStatusCode();
        }
        assertEquals(200, statusCodes[0]);
        assertEquals(404, statusCodes[1]);
        cronetEngine.shutdown();
    }

    @Test
    @SmallTest
    public void testInitTwoEnginesSimultaneously() throws Exception {
        // Threads will block on runBlocker to ensure simultaneous execution.
        ConditionVariable runBlocker = new ConditionVariable(false);
        RequestThread thread1 = new RequestThread(mUrl, runBlocker);
        RequestThread thread2 = new RequestThread(mUrl404, runBlocker);

        thread1.start();
        thread2.start();
        runBlocker.open();
        thread1.join();
        thread2.join();
        assertEquals(200, thread1.mCallback.mResponseInfo.getHttpStatusCode());
        assertEquals(404, thread2.mCallback.mResponseInfo.getHttpStatusCode());
    }

    @Test
    @SmallTest
    public void testInitTwoEnginesInSequence() throws Exception {
        ConditionVariable runBlocker = new ConditionVariable(true);
        RequestThread thread1 = new RequestThread(mUrl, runBlocker);
        RequestThread thread2 = new RequestThread(mUrl404, runBlocker);

        thread1.start();
        thread1.join();
        thread2.start();
        thread2.join();
        assertEquals(200, thread1.mCallback.mResponseInfo.getHttpStatusCode());
        assertEquals(404, thread2.mCallback.mResponseInfo.getHttpStatusCode());
    }

    @Test
    @SmallTest
    public void testInitDifferentEngines() throws Exception {
        // Test that concurrently instantiating Cronet context's upon various
        // different versions of the same Android Context does not cause crashes
        // like crbug.com/453845
        HttpEngine firstEngine = new HttpEngine.Builder(getContext()).build();
        HttpEngine secondEngine =
                new HttpEngine.Builder(getContext()).build();
        HttpEngine thirdEngine =
                new HttpEngine.Builder(new ContextWrapper(getContext())).build();
        firstEngine.shutdown();
        secondEngine.shutdown();
        thirdEngine.shutdown();
    }

    @Test
    @SmallTest
    @OnlyRunNativeCronet // Java engine doesn't produce metrics
    public void testGetGlobalMetricsDeltas() throws Exception {
        final CronetTestFramework testFramework = mTestRule.startCronetTestFramework();

        byte[] delta1 = testFramework.mCronetEngine.getGlobalMetricsDeltas();

        TestUrlRequestCallback callback = new TestUrlRequestCallback();
        UrlRequest.Builder builder = testFramework.mCronetEngine.newUrlRequestBuilder(
                mUrl, callback.getExecutor(), callback);
        builder.build().start();
        callback.blockForDone();
        // Fetch deltas on a different thread the second time to make sure this is permitted.
        // See crbug.com/719448
        FutureTask<byte[]> task = new FutureTask<byte[]>(new Callable<byte[]>() {
            @Override
            public byte[] call() {
                return testFramework.mCronetEngine.getGlobalMetricsDeltas();
            }
        });
        new Thread(task).start();
        byte[] delta2 = task.get();
        assertTrue(delta2.length != 0);
        assertFalse(Arrays.equals(delta1, delta2));
    }

    @Test
    @SmallTest
    public void testCronetEngineBuilderConfig() throws Exception {
        // This is to prompt load of native library.
        mTestRule.startCronetTestFramework();
        // Verify CronetEngine.Builder config is passed down accurately to native code.
        ExperimentalHttpEngine.Builder builder =
                new ExperimentalHttpEngine.Builder(getContext());
        builder.setEnableHttp2(false);
        builder.setEnableQuic(true);
        builder.addQuicHint("example.com", 12, 34);
        builder.setEnableHttpCache(HTTP_CACHE_IN_MEMORY, 54321);
        builder.setUserAgent("efgh");
        builder.setExperimentalOptions("");
        builder.setStoragePath(getTestStorage(getContext()));
        builder.setEnablePublicKeyPinningBypassForLocalTrustAnchors(false);
        nativeVerifyUrlRequestContextConfig(
                CronetUrlRequestContext.createNativeUrlRequestContextConfig(
                        (CronetEngineBuilderImpl) builder.getBuilderDelegate()),
                getTestStorage(getContext()));
    }

    // Verifies that CronetEngine.Builder config from testCronetEngineBuilderConfig() is properly
    // translated to a native UrlRequestContextConfig.
    private static native void nativeVerifyUrlRequestContextConfig(long config, String storagePath);

    @Test
    @SmallTest
    public void testCronetEngineQuicOffConfig() throws Exception {
        // This is to prompt load of native library.
        mTestRule.startCronetTestFramework();
        // Verify CronetEngine.Builder config is passed down accurately to native code.
        ExperimentalHttpEngine.Builder builder =
                new ExperimentalHttpEngine.Builder(getContext());
        builder.setEnableHttp2(false);
        // QUIC is on by default. Disabling it here to make sure the built config can correctly
        // reflect the change.
        builder.setEnableQuic(false);
        builder.setEnableHttpCache(HTTP_CACHE_IN_MEMORY, 54321);
        builder.setExperimentalOptions("");
        builder.setUserAgent("efgh");
        builder.setStoragePath(getTestStorage(getContext()));
        builder.setEnablePublicKeyPinningBypassForLocalTrustAnchors(false);
        nativeVerifyUrlRequestContextQuicOffConfig(
                CronetUrlRequestContext.createNativeUrlRequestContextConfig(
                        (CronetEngineBuilderImpl) builder.getBuilderDelegate()),
                getTestStorage(getContext()));
    }

    // Verifies that CronetEngine.Builder config from testCronetEngineQuicOffConfig() is properly
    // translated to a native UrlRequestContextConfig and QUIC is turned off.
    private static native void nativeVerifyUrlRequestContextQuicOffConfig(
            long config, String storagePath);

    // Creates a CronetEngine on another thread and then one on the main thread.  This shouldn't
    // crash.
    @Test
    @SmallTest
    public void testThreadedStartup() throws Exception {
        final ConditionVariable otherThreadDone = new ConditionVariable();
        final ConditionVariable uiThreadDone = new ConditionVariable();
        new Handler(Looper.getMainLooper()).post(new Runnable() {
            @Override
            public void run() {
                final ExperimentalHttpEngine.Builder builder =
                        new ExperimentalHttpEngine.Builder(getContext());
                new Thread() {
                    @Override
                    public void run() {
                        HttpEngine cronetEngine = builder.build();
                        otherThreadDone.open();
                        cronetEngine.shutdown();
                    }
                }
                        .start();
                otherThreadDone.block();
                builder.build().shutdown();
                uiThreadDone.open();
            }
        });
        assertTrue(uiThreadDone.block(1000));
    }

    @Test
    @SmallTest
    public void testHostResolverRules() throws Exception {
        String resolverTestHostname = "some-weird-hostname";
        URL testUrl = new URL(mUrl);
        ExperimentalHttpEngine.Builder cronetEngineBuilder =
                new ExperimentalHttpEngine.Builder(getContext());
        JSONObject hostResolverRules = new JSONObject().put(
                "host_resolver_rules", "MAP " + resolverTestHostname + " " + testUrl.getHost());
        JSONObject experimentalOptions =
                new JSONObject().put("HostResolverRules", hostResolverRules);
        cronetEngineBuilder.setExperimentalOptions(experimentalOptions.toString());

        final HttpEngine cronetEngine = cronetEngineBuilder.build();
        TestUrlRequestCallback callback = new TestUrlRequestCallback();
        URL requestUrl =
                new URL("http", resolverTestHostname, testUrl.getPort(), testUrl.getFile());
        UrlRequest.Builder urlRequestBuilder = cronetEngine.newUrlRequestBuilder(
                requestUrl.toString(), callback.getExecutor(), callback);
        urlRequestBuilder.build().start();
        callback.blockForDone();
        assertEquals(200, callback.mResponseInfo.getHttpStatusCode());
    }

    /**
     * Runs {@code r} on {@code engine}'s network thread.
     */
    private static void postToNetworkThread(final HttpEngine engine, final Runnable r) {
        // Works by requesting an invalid URL which results in onFailed() being called, which is
        // done through a direct executor which causes onFailed to be run on the network thread.
        Executor directExecutor = new Executor() {
            @Override
            public void execute(Runnable runable) {
                runable.run();
            }
        };
        UrlRequest.Callback callback = new UrlRequest.Callback() {
            @Override
            public void onRedirectReceived(
                    UrlRequest request, UrlResponseInfo responseInfo, String newLocationUrl) {}
            @Override
            public void onResponseStarted(UrlRequest request, UrlResponseInfo responseInfo) {}
            @Override
            public void onReadCompleted(
                    UrlRequest request, UrlResponseInfo responseInfo, ByteBuffer byteBuffer) {}
            @Override
            public void onSucceeded(UrlRequest request, UrlResponseInfo responseInfo) {}

            @Override
            public void onFailed(
                    UrlRequest request, UrlResponseInfo responseInfo, HttpException error) {
                r.run();
            }
            @Override
            public void onCanceled(UrlRequest request, UrlResponseInfo responseInfo) {}
        };
        engine.newUrlRequestBuilder("", directExecutor, callback).build().start();
    }

    /**
     * @returns the thread priority of {@code engine}'s network thread.
     */
    private static class ApiHelper {
        public static boolean doesContextExistForNetwork(HttpEngine engine, Network network)
                throws Exception {
            FutureTask<Boolean> task = new FutureTask<Boolean>(new Callable<Boolean>() {
                @Override
                public Boolean call() {
                    return CronetTestUtil.doesURLRequestContextExistForTesting(engine, network);
                }
            });
            postToNetworkThread(engine, task);
            return task.get();
        }
    }

    /**
     * @returns the thread priority of {@code engine}'s network thread.
     */
    private int getThreadPriority(HttpEngine engine) throws Exception {
        FutureTask<Integer> task = new FutureTask<Integer>(new Callable<Integer>() {
            @Override
            public Integer call() {
                return Process.getThreadPriority(Process.myTid());
            }
        });
        postToNetworkThread(engine, task);
        return task.get();
    }

    @Test
    @SmallTest
    @RequiresMinApi(6) // setThreadPriority added in API 6: crrev.com/472449
    public void testCronetEngineThreadPriority() throws Exception {
        ExperimentalHttpEngine.Builder builder =
                new ExperimentalHttpEngine.Builder(getContext());
        // Try out of bounds thread priorities.
        try {
            builder.setThreadPriority(-21);
            fail();
        } catch (IllegalArgumentException e) {
            assertEquals("Thread priority invalid", e.getMessage());
        }
        try {
            builder.setThreadPriority(20);
            fail();
        } catch (IllegalArgumentException e) {
            assertEquals("Thread priority invalid", e.getMessage());
        }
        // Test that valid thread priority range (-20..19) is working.
        for (int threadPriority = -20; threadPriority < 20; threadPriority++) {
            builder.setThreadPriority(threadPriority);
            HttpEngine engine = builder.build();
            assertEquals(threadPriority, getThreadPriority(engine));
            engine.shutdown();
        }
    }
}<|MERGE_RESOLUTION|>--- conflicted
+++ resolved
@@ -372,17 +372,10 @@
         // progress.
         callback.setAutoAdvance(false);
 
-<<<<<<< HEAD
-        ExperimentalUrlRequest.Builder urlRequestBuilder =
-                testFramework.mCronetEngine.newUrlRequestBuilder(
-                        mUrl, callback, callback.getExecutor());
-        urlRequestBuilder.bindToNetwork(defaultNetwork.getNetworkHandle());
-=======
         UrlRequest.Builder urlRequestBuilder =
                 testFramework.mCronetEngine.newUrlRequestBuilder(
                         mUrl, callback.getExecutor(), callback);
         urlRequestBuilder.bindToNetwork(defaultNetwork);
->>>>>>> 8ec1492d
         UrlRequest urlRequest = urlRequestBuilder.build();
 
         assertFalse(
@@ -434,15 +427,9 @@
         final CronetTestFramework testFramework = mTestRule.startCronetTestFramework();
         TestUrlRequestCallback callback = new TestUrlRequestCallback();
         callback.setAutoAdvance(false);
-<<<<<<< HEAD
-        ExperimentalUrlRequest.Builder urlRequestBuilder =
-                testFramework.mCronetEngine.newUrlRequestBuilder(
-                        mUrl, callback, callback.getExecutor());
-=======
         UrlRequest.Builder urlRequestBuilder =
                 testFramework.mCronetEngine.newUrlRequestBuilder(
                         mUrl, callback.getExecutor(), callback);
->>>>>>> 8ec1492d
         ConnectivityManagerDelegate delegate =
                 new ConnectivityManagerDelegate(getContext());
         Network defaultNetwork = delegate.getDefaultNetwork();
