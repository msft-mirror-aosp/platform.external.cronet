--- conflicted
+++ resolved
@@ -513,11 +513,8 @@
     @OnlyRunNativeCronet
     public void testExperimentalOptions_allSet_viaExperimentalEngine() throws Exception {
         MockCronetBuilderImpl mockBuilderImpl = MockCronetBuilderImpl.withoutNativeSetterSupport();
-<<<<<<< HEAD
-        mBuilder = new ExperimentalHttpEngine.Builder(mockBuilderImpl);
-=======
         testExperimentalOptionsAllSetImpl(
-                new ExperimentalCronetEngine.Builder(mockBuilderImpl), mockBuilderImpl);
+                new ExperimentalHttpEngine.Builder(mockBuilderImpl), mockBuilderImpl);
     }
 
     @Test
@@ -528,7 +525,6 @@
         testExperimentalOptionsAllSetImpl(
                 new CronetEngine.Builder(mockBuilderImpl), mockBuilderImpl);
     }
->>>>>>> d12afe75
 
     private static void testExperimentalOptionsAllSetImpl(
             CronetEngine.Builder builder, MockCronetBuilderImpl mockBuilderImpl) throws Exception {
