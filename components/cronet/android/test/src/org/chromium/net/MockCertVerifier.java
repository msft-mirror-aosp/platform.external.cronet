--- conflicted
+++ resolved
@@ -6,11 +6,8 @@
 
 import org.chromium.base.ContextUtils;
 import org.chromium.base.annotations.JNINamespace;
-<<<<<<< HEAD
-=======
 import org.chromium.base.annotations.NativeMethods;
 import org.chromium.base.test.util.UrlUtils;
->>>>>>> eddec18c
 
 /**
  * A Java wrapper to supply a net::MockCertVerifier which can be then passed
@@ -28,13 +25,8 @@
      * @return a pointer to the newly created net::MockCertVerifier.
      */
     public static long createMockCertVerifier(String[] certs, boolean knownRoot) {
-<<<<<<< HEAD
-        return nativeCreateMockCertVerifier(certs, knownRoot,
+        return MockCertVerifierJni.get().createMockCertVerifier(certs, knownRoot,
                 TestFilesInstaller.getInstalledPath(ContextUtils.getApplicationContext()));
-=======
-        return MockCertVerifierJni.get().createMockCertVerifier(
-                certs, knownRoot, UrlUtils.getIsolatedTestRoot());
->>>>>>> eddec18c
     }
 
     /**
