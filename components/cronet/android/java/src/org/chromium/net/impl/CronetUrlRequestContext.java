// Copyright 2014 The Chromium Authors
// Use of this source code is governed by a BSD-style license that can be
// found in the LICENSE file.

package org.chromium.net.impl;

import android.net.Network;
import android.net.http.ApiVersion;
import android.net.http.HeaderBlock;
import android.os.ConditionVariable;
import android.os.Process;

import androidx.annotation.Nullable;
import androidx.annotation.VisibleForTesting;

import org.chromium.base.Log;
import org.chromium.base.ObserverList;
import org.chromium.base.annotations.CalledByNative;
import org.chromium.base.annotations.JNINamespace;
import org.chromium.base.annotations.NativeClassQualifiedName;
import org.chromium.base.annotations.NativeMethods;
import org.chromium.build.annotations.UsedByReflection;
import android.net.http.BidirectionalStream;
import android.net.http.HttpEngine;
import org.chromium.net.EffectiveConnectionType;
<<<<<<< HEAD
import android.net.http.ExperimentalBidirectionalStream;
import android.net.http.NetworkQualityRttListener;
import android.net.http.NetworkQualityThroughputListener;
import android.net.http.RequestFinishedInfo;
=======
import org.chromium.net.ExperimentalBidirectionalStream;
import org.chromium.net.NetworkQualityRttListener;
import org.chromium.net.NetworkQualityThroughputListener;
import org.chromium.net.RequestContextConfigOptions;
import org.chromium.net.RequestFinishedInfo;
>>>>>>> c175721c
import org.chromium.net.RttThroughputValues;
import android.net.http.UrlRequest;
import org.chromium.net.impl.CronetLogger.CronetEngineBuilderInfo;
import org.chromium.net.impl.CronetLogger.CronetSource;
import org.chromium.net.impl.CronetLogger.CronetVersion;
import org.chromium.net.urlconnection.CronetHttpURLConnection;
import org.chromium.net.urlconnection.CronetURLStreamHandlerFactory;

import java.net.Proxy;
import java.net.URL;
import java.net.URLConnection;
import java.net.URLStreamHandlerFactory;
import java.time.Instant;
import java.util.ArrayList;
import java.util.Collection;
import java.util.HashMap;
import java.util.HashSet;
import java.util.List;
import java.util.Map;
import java.util.concurrent.Executor;
import java.util.concurrent.RejectedExecutionException;
import java.util.concurrent.atomic.AtomicInteger;

import javax.annotation.concurrent.GuardedBy;

/**
 * CronetEngine using Chromium HTTP stack implementation.
 */
@JNINamespace("cronet")
@UsedByReflection("CronetEngine.java")
@VisibleForTesting
public class CronetUrlRequestContext extends CronetEngineBase {
    private static final int LOG_NONE = 3; // LOG(FATAL), no VLOG.
    private static final int LOG_DEBUG = -1; // LOG(FATAL...INFO), VLOG(1)
    private static final int LOG_VERBOSE = -2; // LOG(FATAL...INFO), VLOG(2)
    static final String LOG_TAG = CronetUrlRequestContext.class.getSimpleName();

    /**
     * Synchronize access to mUrlRequestContextAdapter and shutdown routine.
     */
    private final Object mLock = new Object();
    private final ConditionVariable mInitCompleted = new ConditionVariable(false);
    private final AtomicInteger mActiveRequestCount = new AtomicInteger(0);

    @GuardedBy("mLock")
    private long mUrlRequestContextAdapter;
    /**
     * This field is accessed without synchronization, but only for the purposes of reference
     * equality comparison with other threads. If such a comparison is performed on the network
     * thread, then there is a happens-before edge between the write of this field and the
     * subsequent read; if it's performed on another thread, then observing a value of null won't
     * change the result of the comparison.
     */
    private Thread mNetworkThread;

    private final boolean mNetworkQualityEstimatorEnabled;

    /**
     * Locks operations on network quality listeners, because listener
     * addition and removal may occur on a different thread from notification.
     */
    private final Object mNetworkQualityLock = new Object();

    /**
     * Locks operations on the list of RequestFinishedInfo.Listeners, because operations can happen
     * on any thread. This should be used for fine-grained locking only. In particular, don't call
     * any UrlRequest methods that acquire mUrlRequestAdapterLock while holding this lock.
     */
    private final Object mFinishedListenerLock = new Object();

    /**
     * Current effective connection type as computed by the network quality
     * estimator.
     */
    @GuardedBy("mNetworkQualityLock")
    private int mEffectiveConnectionType = EffectiveConnectionType.TYPE_UNKNOWN;

    /**
     * Current estimate of the HTTP RTT (in milliseconds) computed by the
     * network quality estimator.
     */
    @GuardedBy("mNetworkQualityLock")
    private int mHttpRttMs = RttThroughputValues.INVALID_RTT_THROUGHPUT;

    /**
     * Current estimate of the transport RTT (in milliseconds) computed by the
     * network quality estimator.
     */
    @GuardedBy("mNetworkQualityLock")
    private int mTransportRttMs = RttThroughputValues.INVALID_RTT_THROUGHPUT;

    /**
     * Current estimate of the downstream throughput (in kilobits per second)
     * computed by the network quality estimator.
     */
    @GuardedBy("mNetworkQualityLock")
    private int mDownstreamThroughputKbps = RttThroughputValues.INVALID_RTT_THROUGHPUT;

    @GuardedBy("mNetworkQualityLock")
    private final ObserverList<VersionSafeCallbacks.NetworkQualityRttListenerWrapper>
            mRttListenerList =
                    new ObserverList<VersionSafeCallbacks.NetworkQualityRttListenerWrapper>();

    @GuardedBy("mNetworkQualityLock")
    private final ObserverList<VersionSafeCallbacks.NetworkQualityThroughputListenerWrapper>
            mThroughputListenerList =
                    new ObserverList<VersionSafeCallbacks
                                             .NetworkQualityThroughputListenerWrapper>();

    @GuardedBy("mFinishedListenerLock")
    private final Map<RequestFinishedInfo.Listener,
            VersionSafeCallbacks.RequestFinishedInfoListener> mFinishedListenerMap =
            new HashMap<RequestFinishedInfo.Listener,
                    VersionSafeCallbacks.RequestFinishedInfoListener>();

    private final ConditionVariable mStopNetLogCompleted = new ConditionVariable();

    /** Set of storage paths currently in use. */
    @GuardedBy("sInUseStoragePaths")
    private static final HashSet<String> sInUseStoragePaths = new HashSet<String>();

    /** Storage path used by this context. */
    private final String mInUseStoragePath;

    /**
     * True if a NetLog observer is active.
     */
    @GuardedBy("mLock")
    private boolean mIsLogging;

    /**
     * True if NetLog is being shutdown.
     */
    @GuardedBy("mLock")
    private boolean mIsStoppingNetLog;

    /** The network handle to be used for requests that do not explicitly specify one. **/
    private long mNetworkHandle = DEFAULT_NETWORK_HANDLE;

    private final int mCronetEngineId;

    /** Whether Cronet's logging should be skipped or not. */
    private final boolean mSkipLogging;

    /** The logger to be used for logging. */
    private final CronetLogger mLogger;

    int getCronetEngineId() {
        return mCronetEngineId;
    }

    CronetLogger getCronetLogger() {
        return mLogger;
    }

    @UsedByReflection("CronetEngine.java")
    public CronetUrlRequestContext(final CronetEngineBuilderImpl builder) {
        mCronetEngineId = hashCode();
        mRttListenerList.disableThreadAsserts();
        mThroughputListenerList.disableThreadAsserts();
        mNetworkQualityEstimatorEnabled = builder.networkQualityEstimatorEnabled();
        CronetLibraryLoader.ensureInitialized(builder.getContext(), builder);

        CronetUrlRequestContextJni.get().setMinLogLevel(getLoggingLevel());

        if (builder.httpCacheMode() == HttpCacheType.DISK) {
            mInUseStoragePath = builder.storagePath();
            synchronized (sInUseStoragePaths) {
                if (!sInUseStoragePaths.add(mInUseStoragePath)) {
                    throw new IllegalStateException("Disk cache storage path already in use");
                }
            }
        } else {
            mInUseStoragePath = null;
        }
        synchronized (mLock) {
            mUrlRequestContextAdapter =
                    CronetUrlRequestContextJni.get().createRequestContextAdapter(
                            createNativeUrlRequestContextConfig(builder));
            if (mUrlRequestContextAdapter == 0) {
                throw new NullPointerException("Context Adapter creation failed.");
            }
            mSkipLogging = CronetUrlRequestContextJni.get().skipLogging(
                    mUrlRequestContextAdapter, CronetUrlRequestContext.this);
        }

        if (mSkipLogging) {
            mLogger = CronetLoggerFactory.createNoOpLogger();
        } else {
            mLogger = CronetLoggerFactory.createLogger(builder.getContext(), getCronetSource());
        }
        try {
            mLogger.logCronetEngineCreation(getCronetEngineId(),
                    new CronetEngineBuilderInfo(builder), buildCronetVersion(), getCronetSource());
        } catch (RuntimeException e) {
            // Handle any issue gracefully, we should never crash due failures while logging.
            Log.e(LOG_TAG, "Error while trying to log CronetEngine creation: ", e);
        }

        // Init native Chromium URLRequestContext on init thread.
        CronetLibraryLoader.postToInitThread(new Runnable() {
            @Override
            public void run() {
                CronetLibraryLoader.ensureInitializedOnInitThread();
                synchronized (mLock) {
                    // mUrlRequestContextAdapter is guaranteed to exist until
                    // initialization on init and network threads completes and
                    // initNetworkThread is called back on network thread.
                    CronetUrlRequestContextJni.get().initRequestContextOnInitThread(
                            mUrlRequestContextAdapter, CronetUrlRequestContext.this);
                }
            }
        });
    }

    static CronetSource getCronetSource() {
        ClassLoader apiClassLoader = HttpEngine.class.getClassLoader();
        ClassLoader implClassLoader = CronetUrlRequest.class.getClassLoader();
        return apiClassLoader.equals(implClassLoader) ? CronetSource.CRONET_SOURCE_STATICALLY_LINKED
                                                      : CronetSource.CRONET_SOURCE_PLAY_SERVICES;
    }

    @VisibleForTesting
    public static long createNativeUrlRequestContextConfig(CronetEngineBuilderImpl builder) {
        final long urlRequestContextConfig =
                CronetUrlRequestContextJni.get().createRequestContextConfig(
                        createRequestContextConfigOptions(builder).toByteArray());
        if (urlRequestContextConfig == 0) {
            throw new IllegalArgumentException("Experimental options parsing failed.");
        }
        for (CronetEngineBuilderImpl.QuicHint quicHint : builder.quicHints()) {
            CronetUrlRequestContextJni.get().addQuicHint(urlRequestContextConfig, quicHint.mHost,
                    quicHint.mPort, quicHint.mAlternatePort);
        }
        for (CronetEngineBuilderImpl.Pkp pkp : builder.publicKeyPins()) {
            CronetUrlRequestContextJni.get().addPkp(urlRequestContextConfig, pkp.mHost, pkp.mHashes,
                    pkp.mIncludeSubdomains, pkp.mExpirationInsant.toEpochMilli());
        }
        return urlRequestContextConfig;
    }

    private static RequestContextConfigOptions createRequestContextConfigOptions(
            CronetEngineBuilderImpl engineBuilder) {
        RequestContextConfigOptions.Builder resultBuilder =
                RequestContextConfigOptions.newBuilder()
                        .setQuicEnabled(engineBuilder.quicEnabled())
                        .setHttp2Enabled(engineBuilder.http2Enabled())
                        .setBrotliEnabled(engineBuilder.brotliEnabled())
                        .setDisableCache(engineBuilder.cacheDisabled())
                        .setHttpCacheMode(engineBuilder.httpCacheMode())
                        .setHttpCacheMaxSize(engineBuilder.httpCacheMaxSize())
                        .setMockCertVerifier(engineBuilder.mockCertVerifier())
                        .setEnableNetworkQualityEstimator(
                                engineBuilder.networkQualityEstimatorEnabled())
                        .setBypassPublicKeyPinningForLocalTrustAnchors(
                                engineBuilder.publicKeyPinningBypassForLocalTrustAnchorsEnabled())
                        .setNetworkThreadPriority(
                                engineBuilder.threadPriority(Process.THREAD_PRIORITY_BACKGROUND));

        if (engineBuilder.getUserAgent() != null) {
            resultBuilder.setUserAgent(engineBuilder.getUserAgent());
        }

        if (engineBuilder.storagePath() != null) {
            resultBuilder.setStoragePath(engineBuilder.storagePath());
        }

        if (engineBuilder.getDefaultQuicUserAgentId() != null) {
            resultBuilder.setQuicDefaultUserAgentId(engineBuilder.getDefaultQuicUserAgentId());
        }

        if (engineBuilder.experimentalOptions() != null) {
            resultBuilder.setExperimentalOptions(engineBuilder.experimentalOptions());
        }

        return resultBuilder.build();
    }

    @Override
    public ExperimentalBidirectionalStream.Builder newBidirectionalStreamBuilder(
            String url, Executor executor, BidirectionalStream.Callback callback) {
        return new BidirectionalStreamBuilderImpl(url, callback, executor, this);
    }

    @Override
    public UrlRequestBase createRequest(String url, UrlRequest.Callback callback, Executor executor,
            int priority, Collection<Object> requestAnnotations, boolean disableCache,
            boolean disableConnectionMigration, boolean allowDirectExecutor,
            boolean trafficStatsTagSet, int trafficStatsTag, boolean trafficStatsUidSet,
            int trafficStatsUid, RequestFinishedInfo.Listener requestFinishedListener,
            int idempotency, long networkHandle, HeaderBlock headerBlock) {
        if (networkHandle == DEFAULT_NETWORK_HANDLE) {
            networkHandle = mNetworkHandle;
        }
        synchronized (mLock) {
            checkHaveAdapter();
            return new CronetUrlRequest(this, url, priority, callback, executor, requestAnnotations,
                    disableCache, disableConnectionMigration, allowDirectExecutor,
                    trafficStatsTagSet, trafficStatsTag, trafficStatsUidSet, trafficStatsUid,
                    requestFinishedListener, idempotency, networkHandle, headerBlock);
        }
    }

    @Override
    protected ExperimentalBidirectionalStream createBidirectionalStream(String url,
            BidirectionalStream.Callback callback, Executor executor, String httpMethod,
            List<Map.Entry<String, String>> requestHeaders, @StreamPriority int priority,
            boolean delayRequestHeadersUntilFirstFlush, Collection<Object> requestAnnotations,
            boolean trafficStatsTagSet, int trafficStatsTag, boolean trafficStatsUidSet,
            int trafficStatsUid, long networkHandle) {
        if (networkHandle == DEFAULT_NETWORK_HANDLE) {
            networkHandle = mNetworkHandle;
        }
        synchronized (mLock) {
            checkHaveAdapter();
            return new CronetBidirectionalStream(this, url, priority, callback, executor,
                    httpMethod, requestHeaders, delayRequestHeadersUntilFirstFlush,
                    requestAnnotations, trafficStatsTagSet, trafficStatsTag, trafficStatsUidSet,
                    trafficStatsUid, networkHandle);
        }
    }

<<<<<<< HEAD
=======
    @Override
    public String getVersionString() {
        return "Cronet/" + ImplVersion.getCronetVersionWithLastChange();
    }

    @Override
    public int getActiveRequestCount() {
        return mActiveRequestCount.get();
    }

>>>>>>> c175721c
    private CronetVersion buildCronetVersion() {
        return new CronetVersion(ApiVersion.getCronetVersion());
    }

    @Override
    public void shutdown() {
        if (mInUseStoragePath != null) {
            synchronized (sInUseStoragePaths) {
                sInUseStoragePaths.remove(mInUseStoragePath);
            }
        }
        synchronized (mLock) {
            checkHaveAdapter();
            if (mActiveRequestCount.get() != 0) {
                throw new IllegalStateException("Cannot shutdown with active requests.");
            }
            // Destroying adapter stops the network thread, so it cannot be
            // called on network thread.
            if (Thread.currentThread() == mNetworkThread) {
                throw new IllegalThreadStateException("Cannot shutdown from network thread.");
            }
        }
        // Wait for init to complete on init and network thread (without lock,
        // so other thread could access it).
        mInitCompleted.block();

        // If not logging, this is a no-op.
        stopNetLog();

        synchronized (mLock) {
            // It is possible that adapter is already destroyed on another thread.
            if (!haveRequestContextAdapter()) {
                return;
            }
            CronetUrlRequestContextJni.get().destroy(
                    mUrlRequestContextAdapter, CronetUrlRequestContext.this);
            mUrlRequestContextAdapter = 0;
        }
    }

    @Override
    public void startNetLogToFile(String fileName, boolean logAll) {
        synchronized (mLock) {
            checkHaveAdapter();
            if (mIsLogging) {
                return;
            }
            if (!CronetUrlRequestContextJni.get().startNetLogToFile(mUrlRequestContextAdapter,
                        CronetUrlRequestContext.this, fileName, logAll)) {
                throw new RuntimeException("Unable to start NetLog");
            }
            mIsLogging = true;
        }
    }

    @Override
    public void startNetLogToDisk(String dirPath, boolean logAll, int maxSize) {
        synchronized (mLock) {
            checkHaveAdapter();
            if (mIsLogging) {
                return;
            }
            CronetUrlRequestContextJni.get().startNetLogToDisk(mUrlRequestContextAdapter,
                    CronetUrlRequestContext.this, dirPath, logAll, maxSize);
            mIsLogging = true;
        }
    }

    @Override
    public void stopNetLog() {
        synchronized (mLock) {
            checkHaveAdapter();
            if (!mIsLogging || mIsStoppingNetLog) {
                return;
            }
            CronetUrlRequestContextJni.get().stopNetLog(
                    mUrlRequestContextAdapter, CronetUrlRequestContext.this);
            mIsStoppingNetLog = true;
        }
        mStopNetLogCompleted.block();
        mStopNetLogCompleted.close();
        synchronized (mLock) {
            mIsStoppingNetLog = false;
            mIsLogging = false;
        }
    }

    @CalledByNative
    public void stopNetLogCompleted() {
        mStopNetLogCompleted.open();
    }

    // This method is intentionally non-static to ensure Cronet native library
    // is loaded by class constructor.
    @Override
    public byte[] getGlobalMetricsDeltas() {
        return CronetUrlRequestContextJni.get().getHistogramDeltas();
    }

    @Override
    public int getEffectiveConnectionType() {
        if (!mNetworkQualityEstimatorEnabled) {
            throw new IllegalStateException("Network quality estimator must be enabled");
        }
        synchronized (mNetworkQualityLock) {
            return convertConnectionTypeToApiValue(mEffectiveConnectionType);
        }
    }

    @Override
    public int getHttpRttMs() {
        if (!mNetworkQualityEstimatorEnabled) {
            throw new IllegalStateException("Network quality estimator must be enabled");
        }
        synchronized (mNetworkQualityLock) {
            return mHttpRttMs != RttThroughputValues.INVALID_RTT_THROUGHPUT
                    ? mHttpRttMs
                    : CONNECTION_METRIC_UNKNOWN;
        }
    }

    @Override
    public int getTransportRttMs() {
        if (!mNetworkQualityEstimatorEnabled) {
            throw new IllegalStateException("Network quality estimator must be enabled");
        }
        synchronized (mNetworkQualityLock) {
            return mTransportRttMs != RttThroughputValues.INVALID_RTT_THROUGHPUT
                    ? mTransportRttMs
                    : CONNECTION_METRIC_UNKNOWN;
        }
    }

    @Override
    public int getDownstreamThroughputKbps() {
        if (!mNetworkQualityEstimatorEnabled) {
            throw new IllegalStateException("Network quality estimator must be enabled");
        }
        synchronized (mNetworkQualityLock) {
            return mDownstreamThroughputKbps != RttThroughputValues.INVALID_RTT_THROUGHPUT
                    ? mDownstreamThroughputKbps
                    : CONNECTION_METRIC_UNKNOWN;
        }
    }

    @Override
    public void bindToNetwork(@Nullable Network network) {
        if (network == null) {
            mNetworkHandle = UNBIND_NETWORK_HANDLE;
        } else {
            mNetworkHandle = network.getNetworkHandle();
        }
    }

    @VisibleForTesting
    @Override
    public void configureNetworkQualityEstimatorForTesting(boolean useLocalHostRequests,
            boolean useSmallerResponses, boolean disableOfflineCheck) {
        if (!mNetworkQualityEstimatorEnabled) {
            throw new IllegalStateException("Network quality estimator must be enabled");
        }
        synchronized (mLock) {
            checkHaveAdapter();
            CronetUrlRequestContextJni.get().configureNetworkQualityEstimatorForTesting(
                    mUrlRequestContextAdapter, CronetUrlRequestContext.this, useLocalHostRequests,
                    useSmallerResponses, disableOfflineCheck);
        }
    }

    @Override
    public void addRttListener(NetworkQualityRttListener listener) {
        if (!mNetworkQualityEstimatorEnabled) {
            throw new IllegalStateException("Network quality estimator must be enabled");
        }
        synchronized (mNetworkQualityLock) {
            if (mRttListenerList.isEmpty()) {
                synchronized (mLock) {
                    checkHaveAdapter();
                    CronetUrlRequestContextJni.get().provideRTTObservations(
                            mUrlRequestContextAdapter, CronetUrlRequestContext.this, true);
                }
            }
            mRttListenerList.addObserver(
                    new VersionSafeCallbacks.NetworkQualityRttListenerWrapper(listener));
        }
    }

    @Override
    public void removeRttListener(NetworkQualityRttListener listener) {
        if (!mNetworkQualityEstimatorEnabled) {
            throw new IllegalStateException("Network quality estimator must be enabled");
        }
        synchronized (mNetworkQualityLock) {
            if (mRttListenerList.removeObserver(
                        new VersionSafeCallbacks.NetworkQualityRttListenerWrapper(listener))) {
                if (mRttListenerList.isEmpty()) {
                    synchronized (mLock) {
                        checkHaveAdapter();
                        CronetUrlRequestContextJni.get().provideRTTObservations(
                                mUrlRequestContextAdapter, CronetUrlRequestContext.this, false);
                    }
                }
            }
        }
    }

    @Override
    public void addThroughputListener(NetworkQualityThroughputListener listener) {
        if (!mNetworkQualityEstimatorEnabled) {
            throw new IllegalStateException("Network quality estimator must be enabled");
        }
        synchronized (mNetworkQualityLock) {
            if (mThroughputListenerList.isEmpty()) {
                synchronized (mLock) {
                    checkHaveAdapter();
                    CronetUrlRequestContextJni.get().provideThroughputObservations(
                            mUrlRequestContextAdapter, CronetUrlRequestContext.this, true);
                }
            }
            mThroughputListenerList.addObserver(
                    new VersionSafeCallbacks.NetworkQualityThroughputListenerWrapper(listener));
        }
    }

    @Override
    public void removeThroughputListener(NetworkQualityThroughputListener listener) {
        if (!mNetworkQualityEstimatorEnabled) {
            throw new IllegalStateException("Network quality estimator must be enabled");
        }
        synchronized (mNetworkQualityLock) {
            if (mThroughputListenerList.removeObserver(
                        new VersionSafeCallbacks.NetworkQualityThroughputListenerWrapper(
                                listener))) {
                if (mThroughputListenerList.isEmpty()) {
                    synchronized (mLock) {
                        checkHaveAdapter();
                        CronetUrlRequestContextJni.get().provideThroughputObservations(
                                mUrlRequestContextAdapter, CronetUrlRequestContext.this, false);
                    }
                }
            }
        }
    }

    @Override
    public void addRequestFinishedListener(RequestFinishedInfo.Listener listener) {
        synchronized (mFinishedListenerLock) {
            mFinishedListenerMap.put(
                    listener, new VersionSafeCallbacks.RequestFinishedInfoListener(listener));
        }
    }

    @Override
    public void removeRequestFinishedListener(RequestFinishedInfo.Listener listener) {
        synchronized (mFinishedListenerLock) {
            mFinishedListenerMap.remove(listener);
        }
    }

    boolean hasRequestFinishedListener() {
        synchronized (mFinishedListenerLock) {
            return !mFinishedListenerMap.isEmpty();
        }
    }

    @Override
    public URLConnection openConnection(URL url) {
        return openConnection(url, Proxy.NO_PROXY);
    }

    @Override
    public URLConnection openConnection(URL url, Proxy proxy) {
        if (proxy.type() != Proxy.Type.DIRECT) {
            throw new UnsupportedOperationException();
        }
        String protocol = url.getProtocol();
        if ("http".equals(protocol) || "https".equals(protocol)) {
            return new CronetHttpURLConnection(url, this);
        }
        throw new UnsupportedOperationException("Unexpected protocol:" + protocol);
    }

    @Override
    public URLStreamHandlerFactory createUrlStreamHandlerFactory() {
        return new CronetURLStreamHandlerFactory(this);
    }

    /** Mark request as started to prevent shutdown when there are active requests. */
    void onRequestStarted() {
        mActiveRequestCount.incrementAndGet();
    }

    /** Mark request as finished to allow shutdown when there are no active requests. */
    void onRequestDestroyed() {
        mActiveRequestCount.decrementAndGet();
    }

    @VisibleForTesting
    public long getUrlRequestContextAdapter() {
        synchronized (mLock) {
            checkHaveAdapter();
            return mUrlRequestContextAdapter;
        }
    }

    @GuardedBy("mLock")
    private void checkHaveAdapter() throws IllegalStateException {
        if (!haveRequestContextAdapter()) {
            throw new IllegalStateException("Engine is shut down.");
        }
    }

    @GuardedBy("mLock")
    private boolean haveRequestContextAdapter() {
        return mUrlRequestContextAdapter != 0;
    }

    /**
     * @return loggingLevel see {@link #LOG_NONE}, {@link #LOG_DEBUG} and {@link #LOG_VERBOSE}.
     */
    private int getLoggingLevel() {
        int loggingLevel;
        if (Log.isLoggable(LOG_TAG, Log.VERBOSE)) {
            loggingLevel = LOG_VERBOSE;
        } else if (Log.isLoggable(LOG_TAG, Log.DEBUG)) {
            loggingLevel = LOG_DEBUG;
        } else {
            loggingLevel = LOG_NONE;
        }
        return loggingLevel;
    }

    private static int convertConnectionTypeToApiValue(@EffectiveConnectionType int type) {
        switch (type) {
            case EffectiveConnectionType.TYPE_OFFLINE:
                return EFFECTIVE_CONNECTION_TYPE_OFFLINE;
            case EffectiveConnectionType.TYPE_SLOW_2G:
                return EFFECTIVE_CONNECTION_TYPE_SLOW_2G;
            case EffectiveConnectionType.TYPE_2G:
                return EFFECTIVE_CONNECTION_TYPE_2G;
            case EffectiveConnectionType.TYPE_3G:
                return EFFECTIVE_CONNECTION_TYPE_3G;
            case EffectiveConnectionType.TYPE_4G:
                return EFFECTIVE_CONNECTION_TYPE_4G;
            case EffectiveConnectionType.TYPE_UNKNOWN:
                return EFFECTIVE_CONNECTION_TYPE_UNKNOWN;
            default:
                throw new RuntimeException(
                        "Internal Error: Illegal EffectiveConnectionType value " + type);
        }
    }

    @SuppressWarnings("unused")
    @CalledByNative
    private void initNetworkThread() {
        mNetworkThread = Thread.currentThread();
        mInitCompleted.open();
        // In integrated mode, network thread is shared from the host.
        // Cronet shouldn't change the property of the thread.
        Thread.currentThread().setName("ChromiumNet");
    }

    @SuppressWarnings("unused")
    @CalledByNative
    private void onEffectiveConnectionTypeChanged(int effectiveConnectionType) {
        synchronized (mNetworkQualityLock) {
            // Convert the enum returned by the network quality estimator to an enum of type
            // EffectiveConnectionType.
            mEffectiveConnectionType = effectiveConnectionType;
        }
    }

    @SuppressWarnings("unused")
    @CalledByNative
    private void onRTTOrThroughputEstimatesComputed(
            final int httpRttMs, final int transportRttMs, final int downstreamThroughputKbps) {
        synchronized (mNetworkQualityLock) {
            mHttpRttMs = httpRttMs;
            mTransportRttMs = transportRttMs;
            mDownstreamThroughputKbps = downstreamThroughputKbps;
        }
    }

    @SuppressWarnings("unused")
    @CalledByNative
    private void onRttObservation(final int rttMs, final long whenMs, final int source) {
        synchronized (mNetworkQualityLock) {
            for (final VersionSafeCallbacks.NetworkQualityRttListenerWrapper listener :
                    mRttListenerList) {
                Runnable task = () ->
                        listener.onRttObservation(rttMs, Instant.ofEpochMilli(whenMs), source);
                postObservationTaskToExecutor(listener.getExecutor(), task);
            }
        }
    }

    @SuppressWarnings("unused")
    @CalledByNative
    private void onThroughputObservation(
            final int throughputKbps, final long whenMs, final int source) {
        synchronized (mNetworkQualityLock) {
            for (final VersionSafeCallbacks.NetworkQualityThroughputListenerWrapper listener :
                    mThroughputListenerList) {
                Runnable task = () -> listener.onThroughputObservation(
                        throughputKbps, Instant.ofEpochMilli(whenMs), source);
                postObservationTaskToExecutor(listener.getExecutor(), task);
            }
        }
    }

    void reportRequestFinished(final RequestFinishedInfo requestInfo) {
        ArrayList<VersionSafeCallbacks.RequestFinishedInfoListener> currentListeners;
        synchronized (mFinishedListenerLock) {
            if (mFinishedListenerMap.isEmpty()) return;
            currentListeners = new ArrayList<VersionSafeCallbacks.RequestFinishedInfoListener>(
                    mFinishedListenerMap.values());
        }
        for (final VersionSafeCallbacks.RequestFinishedInfoListener listener : currentListeners) {
            Runnable task = new Runnable() {
                @Override
                public void run() {
                    listener.onRequestFinished(requestInfo);
                }
            };
            postObservationTaskToExecutor(listener.getExecutor(), task);
        }
    }

    private static void postObservationTaskToExecutor(Executor executor, Runnable task) {
        try {
            executor.execute(task);
        } catch (RejectedExecutionException failException) {
            Log.e(CronetUrlRequestContext.LOG_TAG, "Exception posting task to executor",
                    failException);
        }
    }

    public boolean isNetworkThread(Thread thread) {
        return thread == mNetworkThread;
    }

    // Native methods are implemented in cronet_url_request_context_adapter.cc.
    @NativeMethods
    interface Natives {
        long createRequestContextConfig(byte[] serializedRequestContextConfigOptions);

        void addQuicHint(long urlRequestContextConfig, String host, int port, int alternatePort);
        void addPkp(long urlRequestContextConfig, String host, byte[][] hashes,
                boolean includeSubdomains, long expirationTime);
        long createRequestContextAdapter(long urlRequestContextConfig);
        int setMinLogLevel(int loggingLevel);
        byte[] getHistogramDeltas();
        @NativeClassQualifiedName("CronetContextAdapter")
        void destroy(long nativePtr, CronetUrlRequestContext caller);

        @NativeClassQualifiedName("CronetContextAdapter")
        boolean startNetLogToFile(
                long nativePtr, CronetUrlRequestContext caller, String fileName, boolean logAll);

        @NativeClassQualifiedName("CronetContextAdapter")
        void startNetLogToDisk(long nativePtr, CronetUrlRequestContext caller, String dirPath,
                boolean logAll, int maxSize);

        @NativeClassQualifiedName("CronetContextAdapter")
        void stopNetLog(long nativePtr, CronetUrlRequestContext caller);

        @NativeClassQualifiedName("CronetContextAdapter")
        void initRequestContextOnInitThread(long nativePtr, CronetUrlRequestContext caller);

        @NativeClassQualifiedName("CronetContextAdapter")
        void configureNetworkQualityEstimatorForTesting(long nativePtr,
                CronetUrlRequestContext caller, boolean useLocalHostRequests,
                boolean useSmallerResponses, boolean disableOfflineCheck);

        @NativeClassQualifiedName("CronetContextAdapter")
        void provideRTTObservations(long nativePtr, CronetUrlRequestContext caller, boolean should);

        @NativeClassQualifiedName("CronetContextAdapter")
        void provideThroughputObservations(
                long nativePtr, CronetUrlRequestContext caller, boolean should);

        @NativeClassQualifiedName("CronetContextAdapter")
        boolean skipLogging(long nativePtr, CronetUrlRequestContext caller);
    }
}<|MERGE_RESOLUTION|>--- conflicted
+++ resolved
@@ -23,18 +23,11 @@
 import android.net.http.BidirectionalStream;
 import android.net.http.HttpEngine;
 import org.chromium.net.EffectiveConnectionType;
-<<<<<<< HEAD
 import android.net.http.ExperimentalBidirectionalStream;
 import android.net.http.NetworkQualityRttListener;
 import android.net.http.NetworkQualityThroughputListener;
 import android.net.http.RequestFinishedInfo;
-=======
-import org.chromium.net.ExperimentalBidirectionalStream;
-import org.chromium.net.NetworkQualityRttListener;
-import org.chromium.net.NetworkQualityThroughputListener;
 import org.chromium.net.RequestContextConfigOptions;
-import org.chromium.net.RequestFinishedInfo;
->>>>>>> c175721c
 import org.chromium.net.RttThroughputValues;
 import android.net.http.UrlRequest;
 import org.chromium.net.impl.CronetLogger.CronetEngineBuilderInfo;
@@ -357,19 +350,11 @@
         }
     }
 
-<<<<<<< HEAD
-=======
-    @Override
-    public String getVersionString() {
-        return "Cronet/" + ImplVersion.getCronetVersionWithLastChange();
-    }
-
     @Override
     public int getActiveRequestCount() {
         return mActiveRequestCount.get();
     }
 
->>>>>>> c175721c
     private CronetVersion buildCronetVersion() {
         return new CronetVersion(ApiVersion.getCronetVersion());
     }
