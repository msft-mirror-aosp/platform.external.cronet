--- conflicted
+++ resolved
@@ -94,11 +94,7 @@
     private final int mInitialPriority;
     private final String mInitialMethod;
     private final String mRequestHeaders[];
-<<<<<<< HEAD
-    private final List<Map.Entry<String, String>> mRequestHeaderEntries;
-=======
     private final HeaderBlock mRequestHeaderBlock;
->>>>>>> 3659a14b
     private final boolean mDelayRequestHeadersUntilFirstFlush;
     private final Collection<Object> mRequestAnnotations;
     private final boolean mTrafficStatsTagSet;
@@ -256,11 +252,7 @@
         mExecutor = executor;
         mInitialMethod = httpMethod;
         mRequestHeaders = stringsFromHeaderList(requestHeaders);
-<<<<<<< HEAD
-        mRequestHeaderEntries = requestHeaders;
-=======
         mRequestHeaderBlock = new HeaderBlockImpl(requestHeaders);
->>>>>>> 3659a14b
         mDelayRequestHeadersUntilFirstFlush = delayRequestHeadersUntilNextFlush;
         mPendingData = new LinkedList<>();
         mFlushData = new LinkedList<>();
@@ -304,13 +296,8 @@
     }
 
     @Override
-<<<<<<< HEAD
-    public List<Map.Entry<String, String>> getHeaders() {
-        return mRequestHeaderEntries;
-=======
     public HeaderBlock getHeaders() {
         return mRequestHeaderBlock;
->>>>>>> 3659a14b
     }
 
     @Override
