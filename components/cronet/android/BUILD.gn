--- conflicted
+++ resolved
@@ -238,7 +238,6 @@
 # cronet_api_java.jar defines Cronet API.
 android_library("cronet_api_java") {
   sources = [
-<<<<<<< HEAD
     "api/src/android/net/http/BidirectionalStream.java",
     "api/src/android/net/http/CallbackException.java",
     "api/src/android/net/http/ConnectionMigrationOptions.java",
@@ -273,43 +272,6 @@
     "api/src/android/net/http/apihelpers/StringCallback.java",
     "api/src/android/net/http/apihelpers/UploadDataProviders.java",
     "api/src/android/net/http/apihelpers/UrlRequestCallbacks.java",
-=======
-    "api/src/org/chromium/net/BidirectionalStream.java",
-    "api/src/org/chromium/net/CallbackException.java",
-    "api/src/org/chromium/net/ConnectionMigrationOptions.java",
-    "api/src/org/chromium/net/CronetEngine.java",
-    "api/src/org/chromium/net/CronetException.java",
-    "api/src/org/chromium/net/CronetProvider.java",
-    "api/src/org/chromium/net/DnsOptions.java",
-    "api/src/org/chromium/net/ExperimentalBidirectionalStream.java",
-    "api/src/org/chromium/net/ExperimentalCronetEngine.java",
-    "api/src/org/chromium/net/ExperimentalUrlRequest.java",
-    "api/src/org/chromium/net/ICronetEngineBuilder.java",
-    "api/src/org/chromium/net/InlineExecutionProhibitedException.java",
-    "api/src/org/chromium/net/NetworkException.java",
-    "api/src/org/chromium/net/NetworkQualityRttListener.java",
-    "api/src/org/chromium/net/NetworkQualityThroughputListener.java",
-    "api/src/org/chromium/net/QuicException.java",
-    "api/src/org/chromium/net/QuicOptions.java",
-    "api/src/org/chromium/net/RequestFinishedInfo.java",
-    "api/src/org/chromium/net/UploadDataProvider.java",
-    "api/src/org/chromium/net/UploadDataProviders.java",
-    "api/src/org/chromium/net/UploadDataSink.java",
-    "api/src/org/chromium/net/UrlRequest.java",
-    "api/src/org/chromium/net/UrlResponseInfo.java",
-    "api/src/org/chromium/net/apihelpers/ByteArrayCronetCallback.java",
-    "api/src/org/chromium/net/apihelpers/ContentTypeParametersParser.java",
-    "api/src/org/chromium/net/apihelpers/CronetRequestCompletionListener.java",
-    "api/src/org/chromium/net/apihelpers/CronetResponse.java",
-    "api/src/org/chromium/net/apihelpers/ImplicitFlowControlCallback.java",
-    "api/src/org/chromium/net/apihelpers/InMemoryTransformCronetCallback.java",
-    "api/src/org/chromium/net/apihelpers/JsonCronetCallback.java",
-    "api/src/org/chromium/net/apihelpers/RedirectHandler.java",
-    "api/src/org/chromium/net/apihelpers/RedirectHandlers.java",
-    "api/src/org/chromium/net/apihelpers/StringCronetCallback.java",
-    "api/src/org/chromium/net/apihelpers/UploadDataProviders.java",
-    "api/src/org/chromium/net/apihelpers/UrlRequestCallbacks.java",
->>>>>>> eddec18c
     _generated_interface_api_version_java,
   ]
 
@@ -870,54 +832,6 @@
     "test/src/org/chromium/net/TestUploadDataStreamHandler.java",
   ]
 
-<<<<<<< HEAD
-  cronet_smoketests_platform_only_common_srcs = [
-    "test/smoketests/src/org/chromium/net/smoke/ChromiumPlatformOnlyTestSupport.java",
-    "test/smoketests/src/org/chromium/net/smoke/CronetSmokeTestRule.java",
-    "test/smoketests/src/org/chromium/net/smoke/HttpTestServer.java",
-    "test/smoketests/src/org/chromium/net/smoke/SmokeTestRequestCallback.java",
-    "test/smoketests/src/org/chromium/net/smoke/TestSupport.java",
-  ]
-
-  cronet_smoketests_native_common_srcs = cronet_smoketests_platform_only_common_srcs + [
-                                           "test/smoketests/src/org/chromium/net/smoke/ChromiumNativeTestSupport.java",
-                                           "test/smoketests/src/org/chromium/net/smoke/NativeCronetTestRule.java",
-                                         ]
-
-  cronet_tests_androidx_common_srcs = [
-    "//third_party/androidx:androidx_test_core_java",
-    "//third_party/androidx:androidx_test_ext_junit_java",
-    "//third_party/androidx:androidx_test_runner_java",
-  ]
-
-  # cronet_common_javatests.jar - Cronet Java test common files.
-  android_library("cronet_common_javatests") {
-    testonly = true
-    sources = [
-      "test/javatests/src/org/chromium/net/CronetLoggerTestRule.java",
-      "test/javatests/src/org/chromium/net/CronetTestRule.java",
-      "test/javatests/src/org/chromium/net/TestUploadDataProvider.java",
-      "test/javatests/src/org/chromium/net/TestUrlRequestCallback.java",
-    ]
-    deps = [
-             ":cronet_api_java",
-             ":cronet_impl_all_java",
-             "//base:base_java",
-             "//base:jni_java",
-             "//build/android:build_java",
-             "//third_party/android_sdk:android_test_base_java",
-             "//third_party/androidx:androidx_annotation_annotation_java",
-             "//third_party/junit",
-            ] + cronet_tests_androidx_common_srcs
-  }
-
-  cronet_javatests_deps_to_package = [
-    ":cronet_common_javatests",
-    ":cronet_test_apk_java",
-    "//base:base_java",
-    "//base:jni_java",
-    "//base:base_java_test_support",
-=======
   deps = [
     ":cronet_api_java",
     ":cronet_impl_all_java",
@@ -951,7 +865,6 @@
   "//third_party/androidx:androidx_test_ext_junit_java",
   "//third_party/androidx:androidx_test_runner_java",
 ]
->>>>>>> eddec18c
 
 # cronet_common_javatests.jar - Cronet Java test common files.
 android_library("cronet_common_javatests") {
@@ -986,37 +899,15 @@
     "fake/javatests/org/chromium/net/test/UrlResponseMatcherTest.java",
   ]
 
-<<<<<<< HEAD
-    # Adding deps here won't include those deps in the cronet_tests_java.jar.
-    # Please add to cronet_javatests_deps_to_package instead.
-    deps = [
-      ":cronet_api_java",
-      ":cronet_impl_all_java",
-      ":cronet_urlconnection_impl_java",
-      "//third_party/android_sdk:android_test_base_java",
-      "//third_party/androidx:androidx_test_ext_junit_java",
-      "//third_party/androidx:androidx_test_runner_java",
-      "//third_party/google-truth:google_truth_java",
-      "//third_party/hamcrest:hamcrest_core_java",
-      "//third_party/junit",
-      "//third_party/mockito:mockito_java",
-    ]
-    deps += cronet_javatests_deps_to_package
-    data = [ "//components/cronet/testing/test_server/data/" ]
-  }
-=======
   deps = [
            ":cronet_api_java",
            ":cronet_common_javatests",
            ":cronet_impl_common_base_java",
-           ":cronet_impl_fake_base_java",
-           ":cronet_impl_platform_base_java",
            "//base:base_java_test_support",
            "//third_party/android_sdk:android_test_base_java",
            "//third_party/junit",
          ] + cronet_tests_androidx_common_srcs
 }
->>>>>>> eddec18c
 
 cronet_javatests_deps_to_package = [
   ":cronet_common_javatests",
@@ -1107,33 +998,8 @@
   lint_baseline_file = "lint-baseline.xml"
   lint_suppressions_file = "lint-suppressions.xml"
 
-<<<<<<< HEAD
-    deps = [
-             ":cronet_api_java",
-             ":cronet_combine_proguard_flags",
-             ":cronet_impl_all_java",
-             ":cronet_javatests",
-             ":cronet_test_apk_java",
-             ":cronet_test_apk_resources",
-             "//base:base_java",
-             "//base:base_java_test_support",
-             "//base:jni_java",
-             "//build/android:build_java",
-             "//net/android:net_java",
-             "//net/android:net_java_test_support",
-             "//third_party/android_sdk:android_test_base_java",
-             "//third_party/android_sdk:android_test_mock_java",
-             "//third_party/hamcrest:hamcrest_core_java",
-             "//third_party/junit",
-             "//third_party/netty-tcnative:netty-tcnative-so",
-             "//third_party/netty4:netty_all_java",
-           ] + cronet_tests_androidx_common_srcs
-
-    additional_apks = [ "//net/android:net_test_support_apk" ]
-=======
   # Still needs to support KitKat. See crbug.com/1042122.
   lint_min_sdk_version = 19
->>>>>>> eddec18c
 
   apk_name = "CronetTestInstrumentation"
   android_manifest = "test/javatests/AndroidManifest.xml"
@@ -1200,28 +1066,14 @@
   apk_name = "PlatformOnlyEngineSmokeTestInstrumentation"
   android_manifest = "test/javatests/AndroidManifest.xml"
 
-<<<<<<< HEAD
-    deps = [
-             ":cronet_api_java",
-             ":cronet_impl_common_base_java",
-             ":cronet_smoketests_platform_only_apk_resources",
-             "//base:base_java_test_support",
-             "//third_party/android_sdk:android_test_base_java",
-             "//third_party/android_sdk:android_test_mock_java",
-             "//third_party/junit",
-             "//third_party/netty4:netty_all_java",
-            ] + cronet_tests_androidx_common_srcs
-=======
   sources = cronet_smoketests_platform_only_common_srcs + [
               "test/smoketests/src/org/chromium/net/smoke/PlatformOnlyEngineTest.java",
               "test/src/org/chromium/net/CronetTestApplication.java",
             ]
->>>>>>> eddec18c
 
   deps = [
            ":cronet_api_java",
            ":cronet_impl_common_base_java",
-           ":cronet_impl_platform_base_java",
            ":cronet_smoketests_platform_only_apk_resources",
            "//base:base_java_test_support",
            "//third_party/android_sdk:android_test_base_java",
@@ -1247,30 +1099,11 @@
   apk_name = "MissingNativeLibrarySmokeTestInstrumentation"
   android_manifest = "test/javatests/AndroidManifest.xml"
 
-<<<<<<< HEAD
-    sources = cronet_smoketests_native_common_srcs + [ "test/smoketests/src/org/chromium/net/smoke/MissingNativeLibraryTest.java" ]
-    deps = [
-             ":cronet_api_java",
-             ":cronet_combine_proguard_flags",
-             ":cronet_impl_common_base_java",
-             ":cronet_test_apk_java",
-             ":cronet_test_apk_resources",
-             "//base:base_java",
-             "//base:base_java_test_support",
-             "//base:jni_java",
-             "//build/android:build_java",
-             "//third_party/android_sdk:android_test_base_java",
-             "//third_party/android_sdk:android_test_mock_java",
-             "//third_party/junit",
-             "//third_party/netty4:netty_all_java",
-            ] + cronet_tests_androidx_common_srcs
-=======
   sources = cronet_smoketests_native_common_srcs + [ "test/smoketests/src/org/chromium/net/smoke/MissingNativeLibraryTest.java" ]
   deps = [
            ":cronet_api_java",
            ":cronet_combine_proguard_flags",
            ":cronet_impl_common_base_java",
-           ":cronet_impl_platform_base_java",
            ":cronet_test_apk_java",
            ":cronet_test_apk_resources",
            "//base:base_java",
@@ -1282,7 +1115,6 @@
            "//third_party/junit",
            "//third_party/netty4:netty_all_java",
          ] + cronet_tests_androidx_common_srcs
->>>>>>> eddec18c
 
   enable_multidex = true
   if (!is_java_debug) {
@@ -1334,21 +1166,6 @@
   }
 }
 
-<<<<<<< HEAD
-  test("cronet_unittests_android") {
-    deps = [
-      ":cronet_impl_native_base_java",
-      ":cronet_static",
-      "//base",
-      "//base/test:test_support",
-      "//components/cronet:cronet_common_unittests",
-      "//components/prefs:test_support",
-      "//net",
-      "//net:test_support",
-      "//net/android:net_java",
-      "//testing/gtest",
-    ]
-=======
 test("cronet_unittests_android") {
   deps = [
     ":cronet_impl_native_base_java",
@@ -1363,7 +1180,6 @@
     "//net/android:net_java",
     "//testing/gtest",
   ]
->>>>>>> eddec18c
 
   sources = [ "../run_all_unittests.cc" ]
 
@@ -1374,20 +1190,6 @@
   }
 }
 
-<<<<<<< HEAD
-  test("cronet_tests_android") {
-    deps = [
-      ":cronet_impl_native_base_java",
-      ":cronet_static",
-      "//base",
-      "//base/test:test_support",
-      "//components/prefs:test_support",
-      "//net",
-      "//net:test_support",
-      "//net/android:net_java",
-      "//testing/gtest",
-    ]
-=======
 test("cronet_tests_android") {
   deps = [
     ":cronet_impl_native_base_java",
@@ -1401,7 +1203,6 @@
     "//net/android:net_java",
     "//testing/gtest",
   ]
->>>>>>> eddec18c
 
   allow_cleartext_traffic = true
 
@@ -1539,29 +1340,6 @@
     "//third_party/androidx:androidx_annotation_annotation_jvm_java",
   ]
 
-<<<<<<< HEAD
-  copy("cronet_package_copy") {
-    sources = [
-      "$target_gen_dir/cronet_impl_native_proguard.cfg",
-      "//AUTHORS",
-      "//chrome/VERSION",
-      "cronet_impl_common_proguard.cfg",
-      "cronet_impl_platform_proguard.cfg",
-      "implementation_api_version.txt",
-      "interface_api_version.txt",
-    ]
-    outputs = [ "$_package_dir/{{source_file_part}}" ]
-
-    deps = [
-      ":cronet_api_java",
-      ":cronet_combine_proguard_flags",
-      ":cronet_impl_common_base_java",
-    ]
-  }
-
-  copy("cronet_package_copy_native_headers") {
-    sources = grpc_public_headers
-=======
   _build_config_deps = []
   _build_configs = []
 
@@ -1571,7 +1349,6 @@
 
     _build_config = get_label_info(dep, "target_gen_dir") + "/" +
                     get_label_info(dep, "name") + ".build_config.json"
->>>>>>> eddec18c
 
     _build_configs += [ _build_config ]
   }
@@ -1634,8 +1411,6 @@
     ":cronet_api_java",
     ":cronet_combine_proguard_flags",
     ":cronet_impl_common_base_java",
-    ":cronet_impl_fake_base_java",
-    ":cronet_impl_platform_base_java",
   ]
 }
 
@@ -1731,18 +1506,6 @@
   action("enforce_no_neon") {
     script = "//components/cronet/tools/check_no_neon.py"
     outputs = [ "$target_gen_dir/$target_name.stamp" ]
-<<<<<<< HEAD
-    _api_jar = "$target_out_dir/cronet_api_java.processed.jar"
-    _common_jar = "$target_out_dir/cronet_impl_common_base_java.processed.jar"
-    _native_jar = "$target_out_dir/cronet_impl_native_base_java.processed.jar"
-    args = [
-      "--api_jar",
-      rebase_path(_api_jar, root_build_dir),
-      "--impl_jar",
-      rebase_path(_common_jar, root_build_dir),
-      "--impl_jar",
-      rebase_path(_native_jar, root_build_dir),
-=======
     args = [
       rebase_path("${android_tool_prefix}objdump", root_build_dir),
 
@@ -1751,7 +1514,6 @@
       # so instead check base/ as it represents a large swath of code that only
       # contains Neon instructions when Neon is enabled by default.
       rebase_path("$root_out_dir/obj/base/base/*.o", root_build_dir),
->>>>>>> eddec18c
       "--stamp",
       rebase_path(outputs[0], root_build_dir),
     ]
@@ -1765,7 +1527,6 @@
   outputs = [ "$target_gen_dir/$target_name.stamp" ]
   _api_jar = "$target_out_dir/cronet_api_java.processed.jar"
   _common_jar = "$target_out_dir/cronet_impl_common_base_java.processed.jar"
-  _platform_jar = "$target_out_dir/cronet_impl_platform_base_java.processed.jar"
   _native_jar = "$target_out_dir/cronet_impl_native_base_java.processed.jar"
   args = [
     "--api_jar",
@@ -1773,8 +1534,6 @@
     "--impl_jar",
     rebase_path(_common_jar, root_build_dir),
     "--impl_jar",
-    rebase_path(_platform_jar, root_build_dir),
-    "--impl_jar",
     rebase_path(_native_jar, root_build_dir),
     "--stamp",
     rebase_path(outputs[0], root_build_dir),
@@ -1783,12 +1542,10 @@
     ":cronet_api_java",
     ":cronet_impl_common_base_java",
     ":cronet_impl_native_base_java",
-    ":cronet_impl_platform_base_java",
   ]
   inputs = [
     _api_jar,
     _common_jar,
-    _platform_jar,
     _native_jar,
     "//components/cronet/tools/update_api.py",
   ]
@@ -1831,21 +1588,6 @@
   if (use_platform_icu_alternatives &&
       (!(target_cpu == "arm" && arm_version == 7) || !arm_use_neon)) {
     deps = [
-<<<<<<< HEAD
-      ":cronet_api_java",
-      ":cronet_impl_common_base_java",
-      ":cronet_impl_native_base_java",
-    ]
-    inputs = [
-      _api_jar,
-      _common_jar,
-      _native_jar,
-      "//components/cronet/tools/update_api.py",
-    ]
-    sources = [
-      "//components/cronet/android/api.txt",
-      "//components/cronet/android/interface_api_version.txt",
-=======
       ":api_static_checks",
       ":cronet_package_copy",
       ":cronet_package_copy_native_headers",
@@ -1859,16 +1601,11 @@
       ":generate_licenses",
       ":jar_cronet_api_source",
       ":jar_cronet_impl_common_java_source",
-      ":jar_cronet_impl_fake_java_source",
       ":jar_cronet_impl_native_java_source",
-      ":jar_cronet_impl_platform_java_source",
       ":jar_cronet_sample_source",
       ":repackage_api",
       ":repackage_common",
-      ":repackage_fake",
       ":repackage_native",
-      ":repackage_platform",
->>>>>>> eddec18c
     ]
     if (current_cpu == "arm" && arm_version == 7) {
       deps += [ ":enforce_no_neon" ]
@@ -1876,61 +1613,6 @@
   }
 }
 
-<<<<<<< HEAD
-  group("cronet_package_android") {
-    # Marked as testonly as it contains test-only targets too.
-    testonly = true
-
-    # Enforce building with ICU alternatives, crbug.com/611621.
-    # Enforce that arm_use_neon==false when building for ARMv7 by
-    # not including any deps in cronet_package target otherwise.
-    if (use_platform_icu_alternatives &&
-        (!(target_cpu == "arm" && arm_version == 7) || !arm_use_neon)) {
-      deps = [
-        ":api_static_checks",
-        ":cronet_package_copy",
-        ":cronet_package_copy_native_headers",
-        ":cronet_package_copy_native_lib",
-        ":cronet_package_copy_native_lib_unstripped",
-        ":cronet_package_copy_resources",
-        ":cronet_sizes",
-        ":cronet_test_package",
-        ":generate_javadoc",
-        ":generate_licenses",
-        ":jar_cronet_api_source",
-        ":jar_cronet_impl_common_java_source",
-        ":jar_cronet_impl_native_java_source",
-        ":jar_cronet_sample_source",
-        ":repackage_api",
-        ":repackage_common",
-        ":repackage_native",
-      ]
-      if (current_cpu == "arm" && arm_version == 7) {
-        deps += [ ":enforce_no_neon" ]
-      }
-    }
-  }
-
-  group("cronet_android_mainline") {
-    # Target for android mainline which removed unnecessary deps from
-    # "cronet_package_android"
-
-    # Enforce building with ICU alternatives, crbug.com/611621.
-    # Enforce that arm_use_neon==false when building for ARMv7 by
-    # not including any deps in cronet_package target otherwise.
-    if (use_platform_icu_alternatives &&
-        (!(target_cpu == "arm" && arm_version == 7) || !arm_use_neon)) {
-      deps = [
-        ":cronet_package_copy_native_lib",
-        ":jar_cronet_api_source",
-        ":repackage_api",
-        ":repackage_common",
-        ":repackage_native",
-      ]
-      if (current_cpu == "arm" && arm_version == 7) {
-        deps += [ ":enforce_no_neon" ]
-      }
-=======
 group("cronet_android_mainline") {
   # Target for android mainline which removed unnecessary deps from
   # "cronet_package_android"
@@ -1949,7 +1631,6 @@
     ]
     if (current_cpu == "arm" && arm_version == 7) {
       deps += [ ":enforce_no_neon" ]
->>>>>>> eddec18c
     }
   }
 }
