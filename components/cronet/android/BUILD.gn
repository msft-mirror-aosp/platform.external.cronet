--- conflicted
+++ resolved
@@ -1025,7 +1025,6 @@
               ]
 
     deps = [
-<<<<<<< HEAD
              ":cronet_api_java",
              ":cronet_impl_common_base_java",
              ":cronet_smoketests_platform_only_apk_resources",
@@ -1035,21 +1034,6 @@
              "//third_party/junit",
              "//third_party/netty4:netty_all_java",
             ] + cronet_tests_androidx_common_srcs
-=======
-      ":cronet_api_java",
-      ":cronet_impl_common_base_java",
-      ":cronet_impl_platform_base_java",
-      ":cronet_smoketests_platform_only_apk_resources",
-      "//base:base_java_test_support",
-      "//third_party/android_sdk:android_test_base_java",
-      "//third_party/android_sdk:android_test_mock_java",
-      "//third_party/android_support_test_runner:runner_java",
-      "//third_party/androidx:androidx_multidex_multidex_java",
-      "//third_party/androidx:androidx_test_runner_java",
-      "//third_party/junit",
-      "//third_party/netty4:netty_all_java",
-    ]
->>>>>>> c175721c
 
     if (!is_java_debug) {
       proguard_enabled = true
