# Copyright 2015 The Chromium Authors
# Use of this source code is governed by a BSD-style license that can be
# found in the LICENSE file.

import("//build/android/resource_sizes.gni")
import("//build/buildflag_header.gni")
import("//build/config/android/config.gni")
import("//build/config/android/rules.gni")
import("//build/config/cronet/config.gni")
import("//build/config/zip.gni")
import("//build/util/lastchange.gni")
import("//build/util/process_version.gni")
import("//chrome/version.gni")
import("//components/grpc_support/include/headers.gni")
import("//testing/test.gni")
import("//third_party/netty4/netty4.gni")
import("//third_party/protobuf/proto_library.gni")
import("//tools/binary_size/sizes.gni")
import("//url/features.gni")

_templates_dir = "$target_gen_dir/templates"
_gn_path = "//buildtools/linux64/gn"

assert(!is_component_build)
assert(is_cronet_build)

declare_args() {
  # In integrated mode, CronetEngine will use the shared network task runner by
  # other Chromium-based clients like webview without self-initialization.
  # Besides, the native library would be compiled and loaded together with the
  # native library of host. This mode is only for Android.
  integrated_mode = false
}

buildflag_header("buildflags") {
  header = "buildflags.h"
  flags = [ "INTEGRATED_MODE=$integrated_mode" ]
}

generate_jni("cronet_jni_headers") {
  sources = [
    "java/src/org/chromium/net/impl/CronetBidirectionalStream.java",
    "java/src/org/chromium/net/impl/CronetLibraryLoader.java",
    "java/src/org/chromium/net/impl/CronetUploadDataStream.java",
    "java/src/org/chromium/net/impl/CronetUrlRequest.java",
    "java/src/org/chromium/net/impl/CronetUrlRequestContext.java",
  ]
}

generate_jni_registration("cronet_jni_registration") {
  targets = [ ":cronet_impl_native_base_java" ]
  manual_jni_registration = true

  # JNI generated is used for test and non-test apks.
  include_testonly = true
  file_exclusions = [
    "//base/android/java/src/org/chromium/base/library_loader/LibraryLoader.java",
    "//base/android/java/src/org/chromium/base/library_loader/LibraryPrefetcher.java",
    "//base/android/java/src/org/chromium/base/process_launcher/ChildProcessService.java",
    "//base/android/java/src/org/chromium/base/SysUtils.java",
  ]
}

android_library("cronet_jni_registration_java") {
  srcjar_deps = [ ":cronet_jni_registration" ]
}

java_cpp_enum("rtt_throughput_values_java") {
  sources = [ "//net/nqe/network_quality.h" ]
}

java_cpp_enum("net_request_priority_java") {
  sources = [ "//net/base/request_priority.h" ]
}

java_cpp_enum("net_idempotency_java") {
  sources = [ "//net/base/idempotency.h" ]
}

java_cpp_enum("network_quality_observation_source_java") {
  sources = [ "//net/nqe/network_quality_observation_source.h" ]
}

java_cpp_enum("url_request_error_java") {
  sources = [ "url_request_error.h" ]
}

java_cpp_enum("http_cache_type_java") {
  sources = [ "//components/cronet/url_request_context_config.h" ]
}

java_cpp_template("load_states_list") {
  sources = [ "java/src/org/chromium/net/impl/LoadState.template" ]
  inputs = [ "//net/base/load_states_list.h" ]
}

java_cpp_template("integrated_mode_state") {
  sources = [ "java/src/org/chromium/net/impl/IntegratedModeState.template" ]
  if (integrated_mode) {
    defines = [ "INTEGRATED_MODE" ]
  }
}

_generated_interface_api_version_java =
    "$_templates_dir/org/chromium/net/ApiVersion.java"
_interface_api_level = read_file("interface_api_version.txt", "value")

process_version("interface_api_version") {
  process_only = true
  template_file = "api/src/android/net/http/ApiVersion.template"
  sources = [
    "//chrome/VERSION",
    lastchange_file,
  ]
  extra_args = [
    "-e",
    "API_LEVEL=$_interface_api_level",
  ]
  output = _generated_interface_api_version_java
}

_generated_implementation_api_version_java =
    "$_templates_dir/org/chromium/net/impl/ImplVersion.java"
_implementation_api_level = read_file("implementation_api_version.txt", "value")

process_version("implementation_api_version") {
  process_only = true
  template_file = "java/src/org/chromium/net/impl/ImplVersion.template"
  sources = [
    "//chrome/VERSION",
    lastchange_file,
  ]
  extra_args = [
    "-e",
    "API_LEVEL=$_implementation_api_level",
  ]
  output = _generated_implementation_api_version_java
}

_cronet_version_header_include_dir = "$target_gen_dir/cronet_version_header"

proto_library("request_context_config_proto") {
  sources = [ "proto/request_context_config.proto" ]
}

proto_java_library("request_context_config_java_proto") {
  proto_path = "."
  sources = [ "proto/request_context_config.proto" ]
}

source_set("cronet_static") {
  deps = [
    ":buildflags",
    ":cronet_jni_headers",
    ":cronet_jni_registration",
    ":request_context_config_proto",
    "//base",
    "//base/third_party/dynamic_annotations",
    "//components/cronet:cronet_common",
    "//components/cronet:cronet_version_header",
    "//components/cronet:metrics_util",
    "//components/prefs",
    "//net",
    "//third_party/zlib:zlib",
    "//url",
    "//url:buildflags",
  ]
  sources = [
    "//components/cronet/android/cronet_bidirectional_stream_adapter.cc",
    "//components/cronet/android/cronet_bidirectional_stream_adapter.h",
    "//components/cronet/android/cronet_context_adapter.cc",
    "//components/cronet/android/cronet_context_adapter.h",
    "//components/cronet/android/cronet_library_loader.cc",
    "//components/cronet/android/cronet_upload_data_stream_adapter.cc",
    "//components/cronet/android/cronet_upload_data_stream_adapter.h",
    "//components/cronet/android/cronet_url_request_adapter.cc",
    "//components/cronet/android/cronet_url_request_adapter.h",
    "//components/cronet/android/io_buffer_with_byte_buffer.cc",
    "//components/cronet/android/io_buffer_with_byte_buffer.h",
    "//components/cronet/android/url_request_error.cc",
    "//components/cronet/android/url_request_error.h",
  ]

  if (integrated_mode) {
    sources += [
      "//components/cronet/android/cronet_integrated_mode_state.cc",
      "//components/cronet/android/cronet_integrated_mode_state.h",
    ]
  } else {
    sources += [ "//components/cronet/android/cronet_library_loader.h" ]
  }

  include_dirs = [ _cronet_version_header_include_dir ]

  cflags = [
    "-DLOGGING=1",
    "-Wno-sign-promo",
  ]

  libs = [
    "android",
    "log",
  ]

  if (!use_platform_icu_alternatives) {
    deps += [ "//base:i18n" ]
  }
}

config("hide_all_but_jni_onload_and_cronet") {
  ldflags = [ "-Wl,--version-script=" +
              rebase_path("android_only_jni_onload_and_cronet_exports.lst",
                          root_out_dir) ]
}

_cronet_shared_lib_name = "cronet.$chrome_version_full"

shared_library("cronet") {
  output_name = _cronet_shared_lib_name
  sources = [ "cronet_jni.cc" ]
  deps = [
    ":cronet_static",
    "//base",
    "//net:net",
  ]
  configs -= [ "//build/config/android:hide_all_but_jni_onload" ]
  configs += [ ":hide_all_but_jni_onload_and_cronet" ]
}

sizes_test("cronet_sizes") {
  data_deps = [ ":cronet" ]
  data = [ "${root_out_dir}/lib${_cronet_shared_lib_name}.so" ]
  executable_args = [
    "--platform",
    "android-cronet",
  ]
}

# cronet_api_java.jar defines Cronet API.
android_library("cronet_api_java") {
  sources = [
    "api/src/android/net/http/BidirectionalStream.java",
    "api/src/android/net/http/CallbackException.java",
    "api/src/android/net/http/ConnectionMigrationOptions.java",
    "api/src/android/net/http/HttpEngine.java",
    "api/src/android/net/http/HttpException.java",
    "api/src/android/net/http/DnsOptions.java",
    "api/src/android/net/http/ExperimentalBidirectionalStream.java",
    "api/src/android/net/http/ExperimentalHttpEngine.java",
    "api/src/android/net/http/ExperimentalUrlRequest.java",
    "api/src/android/net/http/HeaderBlock.java",
    "api/src/android/net/http/IHttpEngineBuilder.java",
    "api/src/android/net/http/InlineExecutionProhibitedException.java",
    "api/src/android/net/http/NetworkException.java",
    "api/src/android/net/http/NetworkQualityRttListener.java",
    "api/src/android/net/http/NetworkQualityThroughputListener.java",
    "api/src/android/net/http/QuicException.java",
    "api/src/android/net/http/QuicOptions.java",
    "api/src/android/net/http/RequestFinishedInfo.java",
    "api/src/android/net/http/UploadDataProvider.java",
    "api/src/android/net/http/UploadDataSink.java",
    "api/src/android/net/http/UrlRequest.java",
    "api/src/android/net/http/UrlResponseInfo.java",
    "api/src/android/net/http/apihelpers/ByteArrayCallback.java",
    "api/src/android/net/http/apihelpers/ContentTypeParametersParser.java",
    "api/src/android/net/http/apihelpers/RequestCompletionListener.java",
    "api/src/android/net/http/apihelpers/HttpResponse.java",
    "api/src/android/net/http/apihelpers/ImplicitFlowControlCallback.java",
    "api/src/android/net/http/apihelpers/InMemoryTransformCallback.java",
    "api/src/android/net/http/apihelpers/JsonCallback.java",
    "api/src/android/net/http/apihelpers/RedirectHandler.java",
    "api/src/android/net/http/apihelpers/RedirectHandlers.java",
    "api/src/android/net/http/apihelpers/StringCallback.java",
    "api/src/android/net/http/apihelpers/UploadDataProviders.java",
    "api/src/android/net/http/apihelpers/UrlRequestCallbacks.java",
    _generated_interface_api_version_java,
  ]

  deps = [
    ":interface_api_version",
    "//third_party/androidx:androidx_annotation_annotation_experimental_java",
    "//third_party/androidx:androidx_annotation_annotation_java",
  ]
}

cronet_impl_common_java_srcjar_deps = [
  ":http_cache_type_java",
  ":integrated_mode_state",
  ":load_states_list",
  ":rtt_throughput_values_java",
  "//net:effective_connection_type_java",
]

cronet_impl_common_java_deps_to_package =
    [ "//net/android:net_thread_stats_uid_java" ]

# cronet_impl_common_base_java.jar - common Cronet code that is shared
# by all Cronet engine implementations.
android_library("cronet_impl_common_base_java") {
  sources = [
    "java/src/org/chromium/net/impl/CallbackExceptionImpl.java",
    "java/src/org/chromium/net/impl/CronetEngineBase.java",
    "java/src/org/chromium/net/impl/CronetEngineBuilderImpl.java",
    "java/src/org/chromium/net/impl/CronetExceptionImpl.java",
    "java/src/org/chromium/net/impl/CronetLogger.java",
    "java/src/org/chromium/net/impl/CronetLoggerFactory.java",
    "java/src/org/chromium/net/impl/CronetManifest.java",
    "java/src/org/chromium/net/impl/HeaderBlockImpl.java",
    "java/src/org/chromium/net/impl/NetworkExceptionImpl.java",
    "java/src/org/chromium/net/impl/NoOpLogger.java",
    "java/src/org/chromium/net/impl/Preconditions.java",
    "java/src/org/chromium/net/impl/QuicExceptionImpl.java",
    "java/src/org/chromium/net/impl/RequestFinishedInfoImpl.java",
    "java/src/org/chromium/net/impl/UrlRequestBase.java",
    "java/src/org/chromium/net/impl/UrlRequestBuilderImpl.java",
    "java/src/org/chromium/net/impl/UrlResponseInfoImpl.java",
    "java/src/org/chromium/net/impl/UserAgent.java",
    "java/src/org/chromium/net/impl/VersionSafeCallbacks.java",
    _generated_implementation_api_version_java,
  ]

  # Adding deps here won't include those deps in the cronet_impl_common_java.jar.
  # Please add to cronet_impl_common_java_deps_to_package instead.
  deps = [
    ":cronet_api_java",
    ":implementation_api_version",
    "//third_party/androidx:androidx_annotation_annotation_java",
  ]
  deps += cronet_impl_common_java_deps_to_package

  srcjar_deps = cronet_impl_common_java_srcjar_deps
}

<<<<<<< HEAD
=======
# cronet_impl_java_util_java.jar - Classes shared between Java Cronet implementations.
android_library("cronet_impl_java_util_java") {
  sources = [
    "java/src/org/chromium/net/impl/JavaUploadDataSinkBase.java",
    "java/src/org/chromium/net/impl/JavaUrlRequestUtils.java",
  ]

  deps = [
    ":cronet_api_java",
    "//third_party/androidx:androidx_annotation_annotation_java",
  ]
}

# cronet_impl_platform_base_java.jar - Java platform based implementation of the Cronet engine.
android_library("cronet_impl_platform_base_java") {
  sources = [
    "java/src/org/chromium/net/impl/InputStreamChannel.java",
    "java/src/org/chromium/net/impl/JavaCronetEngine.java",
    "java/src/org/chromium/net/impl/JavaCronetEngineBuilderImpl.java",
    "java/src/org/chromium/net/impl/JavaCronetProvider.java",
    "java/src/org/chromium/net/impl/JavaUrlRequest.java",
  ]

  deps = [
    ":cronet_api_java",
    ":cronet_impl_common_base_java",
    ":cronet_impl_java_util_java",
    "//net/android:net_thread_stats_uid_java",
    "//third_party/android_deps:com_google_code_findbugs_jsr305_java",
    "//third_party/androidx:androidx_annotation_annotation_java",
  ]
}

# cronet_impl_fake_base_java.jar - Fake implementation of Cronet.
android_library("cronet_impl_fake_base_java") {
  sources = [
    "fake/java/org/chromium/net/test/FakeCronetController.java",
    "fake/java/org/chromium/net/test/FakeCronetEngine.java",
    "fake/java/org/chromium/net/test/FakeCronetProvider.java",
    "fake/java/org/chromium/net/test/FakeRequestFinishedInfo.java",
    "fake/java/org/chromium/net/test/FakeUrlRequest.java",
    "fake/java/org/chromium/net/test/FakeUrlResponse.java",
    "fake/java/org/chromium/net/test/ResponseMatcher.java",
    "fake/java/org/chromium/net/test/UrlResponseMatcher.java",
  ]

  deps = [
    ":cronet_api_java",
    ":cronet_impl_common_base_java",
    ":cronet_impl_java_util_java",
    "//third_party/androidx:androidx_annotation_annotation_java",
  ]
}

>>>>>>> 6e619ff2
android_library("cronet_urlconnection_impl_java") {
  sources = [
    "java/src/org/chromium/net/urlconnection/CronetBufferedOutputStream.java",
    "java/src/org/chromium/net/urlconnection/CronetChunkedOutputStream.java",
    "java/src/org/chromium/net/urlconnection/CronetFixedModeOutputStream.java",
    "java/src/org/chromium/net/urlconnection/CronetHttpURLConnection.java",
    "java/src/org/chromium/net/urlconnection/CronetHttpURLStreamHandler.java",
    "java/src/org/chromium/net/urlconnection/CronetInputStream.java",
    "java/src/org/chromium/net/urlconnection/CronetOutputStream.java",
    "java/src/org/chromium/net/urlconnection/CronetURLStreamHandlerFactory.java",
    "java/src/org/chromium/net/urlconnection/MessageLoop.java",
  ]
  deps = [
    ":cronet_api_java",
    "//third_party/androidx:androidx_annotation_annotation_java",
  ]
}

cronet_impl_native_java_srcjar_deps = [
  ":net_idempotency_java",
  ":net_request_priority_java",
  ":network_quality_observation_source_java",
  ":url_request_error_java",
]

cronet_impl_native_java_deps_to_package = [
  ":cronet_urlconnection_impl_java",
  ":request_context_config_java_proto",
  "//base:base_java",
  "//base:jni_java",
  "//build/android:build_java",
  "//net/android:net_java",
  "//url:url_java",
]

# cronet_impl_native_base_java.jar - native implementation of the Cronet engine.
android_library("cronet_impl_native_base_java") {
  annotation_processor_deps = [ "//base/android/jni_generator:jni_processor" ]
  sources = [
    "java/src/org/chromium/net/impl/BidirectionalStreamBuilderImpl.java",
    "java/src/org/chromium/net/impl/BidirectionalStreamNetworkException.java",
    "java/src/org/chromium/net/impl/CronetBidirectionalStream.java",
    "java/src/org/chromium/net/impl/CronetLibraryLoader.java",
    "java/src/org/chromium/net/impl/CronetMetrics.java",
    "java/src/org/chromium/net/impl/CronetUploadDataStream.java",
    "java/src/org/chromium/net/impl/CronetUrlRequest.java",
    "java/src/org/chromium/net/impl/CronetUrlRequestContext.java",
    "java/src/org/chromium/net/impl/NativeCronetEngineBuilderImpl.java",
  ]

  # Adding deps here won't include those deps in the cronet_impl_native_java.jar.
  # Please add to cronet_impl_native_java_deps_to_package instead.
  deps = [
    ":cronet_api_java",
    ":cronet_impl_common_base_java",
    "//base:jni_java",
    "//build/android:build_java",
    "//third_party/android_deps:com_google_code_findbugs_jsr305_java",
    "//third_party/androidx:androidx_annotation_annotation_java",
  ]
  deps += cronet_impl_native_java_deps_to_package

  srcjar_deps = cronet_impl_native_java_srcjar_deps
}

# Groups all Cronet implementations and the common code into a single Java dependency.
java_group("cronet_impl_all_java") {
  deps = [
    ":cronet_impl_common_base_java",
    ":cronet_impl_native_base_java",
  ]
}

android_resources("cronet_sample_apk_resources") {
  sources = [
    "sample/res/layout/activity_main.xml",
    "sample/res/layout/dialog_url.xml",
    "sample/res/values/dimens.xml",
    "sample/res/values/strings.xml",
  ]
  android_manifest = "sample/AndroidManifest.xml"
  deps = [
    "//third_party/androidx:androidx_appcompat_appcompat_java",
    "//third_party/androidx:androidx_appcompat_appcompat_resources_java",
    "//third_party/androidx:androidx_drawerlayout_drawerlayout_java",
    "//third_party/androidx:androidx_fragment_fragment_java",
    "//third_party/androidx:androidx_interpolator_interpolator_java",
    "//third_party/androidx:androidx_lifecycle_lifecycle_common_java",
    "//third_party/androidx:androidx_vectordrawable_vectordrawable_animated_java",
    "//third_party/androidx:androidx_vectordrawable_vectordrawable_java",
  ]
}

android_library("cronet_sample_apk_java") {
  sources = [
    "sample/src/org/chromium/cronet_sample_apk/CronetSampleActivity.java",
    "sample/src/org/chromium/cronet_sample_apk/CronetSampleApplication.java",
  ]

  resources_package = "org.chromium.cronet_sample_apk"
  deps = [
    ":cronet_sample_apk_resources",
    ":package_api_java",
    ":package_impl_native_java",
    "//third_party/androidx:androidx_annotation_annotation_java",
    "//third_party/androidx:androidx_appcompat_appcompat_java",
    "//third_party/androidx:androidx_lifecycle_lifecycle_viewmodel_java",
    "//third_party/androidx:androidx_multidex_multidex_java",
  ]
}

android_apk("cronet_sample_apk") {
  apk_name = "CronetSample"
  android_manifest = "sample/AndroidManifest.xml"
  shared_libraries = [ ":cronet" ]

  deps = [
    ":cronet_combine_proguard_flags",
    ":cronet_sample_apk_java",
    ":cronet_sample_apk_resources",
    "//third_party/android_deps:protobuf_lite_runtime_java",
  ]

  # Cronet jars will include this, so don't duplicate.
  generate_buildconfig_java = false

  enable_multidex = true
  if (!is_java_debug) {
    proguard_enabled = true
    proguard_configs = [
      "$target_gen_dir/cronet_impl_native_proguard.cfg",
      "cronet_impl_common_proguard.cfg",
    ]
  }
}

android_resource_sizes_test("resource_sizes_cronet_sample_apk") {
  apk_name = "CronetSample"
  data_deps = [ ":cronet_sample_apk" ]
}

action("cronet_combine_proguard_flags") {
  script = "//components/cronet/tools/generate_proguard_file.py"
  sources = [
    "//base/android/proguard/chromium_code.flags",
    "//build/android/chromium_annotations.flags",

    # Massage the proguard to avoid incompatibilities when building internally.
    "//components/cronet/android/cronet_impl_native_proguard.cfg",
  ]
  outputs = [ "$target_gen_dir/cronet_impl_native_proguard.cfg" ]
  args = [ "--output-file" ] + rebase_path(outputs, root_build_dir) +
         rebase_path(sources, root_build_dir)
}

_package_dir = "$root_out_dir/cronet"

# These package_* targets represent how Cronet is used in production code.
# Using these targets is preferred to using the underlying targets like
# :cronet_api_java or :cronet_impl_all_java, as it better tests production
# usage.
android_java_prebuilt("package_api_java") {
  jar_path = "$_package_dir/cronet_api.jar"
  deps = [ ":repackage_api" ]
}

android_java_prebuilt("package_impl_common_java") {
  jar_path = "$_package_dir/cronet_impl_common_java.jar"
  deps = [
    ":package_api_java",
    ":repackage_common",
  ]
}

java_prebuilt("package_impl_native_java") {
  # This target is a java_prebuilt instead of a android_java_prebuilt so we
  # don't filter out GEN_JNI which is part of jar_excluded_patterns in
  # android_java_prebuilt.
  jar_path = "$_package_dir/cronet_impl_native_java.jar"
  supports_android = true
  requires_android = true

  # To avoid dual definition of classes some dependencies are added
  # downstream (Maven deps, BUILD dependencies), and the bytecode check
  # doesn't like that.
  enable_bytecode_checks = false

  deps = [
    ":package_api_java",
    ":package_impl_common_java",
    ":repackage_native",
    "//third_party/android_deps:com_google_code_findbugs_jsr305_java",
    "//third_party/androidx:androidx_drawerlayout_drawerlayout_java",
    "//third_party/androidx:androidx_interpolator_interpolator_java",
  ]
  jar_excluded_patterns = [ "androidx/*/R*" ]
}

template("jar_src") {
  action_with_pydeps(target_name) {
    _rebased_src_search_dirs =
        rebase_path(invoker.src_search_dirs, root_build_dir)

    script = "//components/cronet/tools/jar_src.py"
    depfile = "$target_gen_dir/$target_name.d"
    outputs = [ invoker.jar_path ]
    args = [
      "--src-search-dirs=${_rebased_src_search_dirs}",
      "--jar-path",
      rebase_path(invoker.jar_path, root_build_dir),
      "--depfile",
      rebase_path(depfile, root_build_dir),
    ]

    deps = []
    if (defined(invoker.deps)) {
      deps += invoker.deps
    }

    _excluded_patterns = []
    if (defined(invoker.excluded_patterns)) {
      _excluded_patterns = invoker.excluded_patterns
    }
    _src_jars = []

    # Add src-jar files that are listed in "src_jars".
    if (defined(invoker.src_jars)) {
      _rebased_src_jars = rebase_path(invoker.src_jars, root_build_dir)
      _src_jars += _rebased_src_jars
    }

    # Add src-jar files that are generated by dependencies in "srcjar_deps".
    if (defined(invoker.srcjar_deps)) {
      foreach(_srcjar_dep, invoker.srcjar_deps) {
        _dep_gen_dir = get_label_info(_srcjar_dep, "target_gen_dir")
        _dep_name = get_label_info(_srcjar_dep, "name")
        _src_jars += rebase_path([ "$_dep_gen_dir/$_dep_name.srcjar" ])
        deps += [ _srcjar_dep ]
      }
    }

    # Create the list of all source files that are given in "src_files".
    _src_files = []
    if (defined(invoker.src_files)) {
      _src_files += invoker.src_files
    }

    # Handle "source_deps".
    _src_list_files = []
    if (defined(invoker.source_deps)) {
      foreach(_source_dep, invoker.source_deps) {
        _dep_gen_dir = get_label_info(_source_dep, "target_gen_dir")
        _dep_name = get_label_info(_source_dep, "name")
        _src_list_files += rebase_path([ "$_dep_gen_dir/$_dep_name.sources" ])
        deps += [ _source_dep ]
      }
    }
    args += [ "--src-jar=${_src_jars}" ]
    args += [ "--src-files=${_src_files}" ]
    args += [ "--src-list-files=${_src_list_files}" ]
    args += [ "--excluded-classes=$_excluded_patterns" ]

    inputs = _src_jars
    inputs += _src_files
    inputs += _src_list_files
  }
}

jar_src("jar_cronet_api_source") {
  src_search_dirs = [
    "api/src",
    _templates_dir,
  ]
  source_deps = [ ":cronet_api_java" ]
  jar_path = "$_package_dir/cronet_api-src.jar"
}

jar_src("jar_cronet_impl_common_java_source") {
  src_search_dirs = [
    "java/src",
    _templates_dir,
  ]
  source_deps = [ ":cronet_impl_common_base_java" ]
  srcjar_deps = cronet_impl_common_java_srcjar_deps
  jar_path = "$_package_dir/cronet_impl_common_java-src.jar"
}

# List of patterns of .class files to exclude from the jar.
_jar_excluded_patterns = [
  # Excludes Android support libraries crbug.com/832770.
  "android/*",
  "androidx/*",
  "*/library_loader/*.class",
  "*/multidex/*.class",
  "*/process_launcher/*.class",
  "*/SysUtils*.class",
  "org/chromium/base/BaseFeature*.class",
  "org/chromium/base/Feature*.class",
  "org/chromium/base/jank_tracker/*.class",
  "org/chromium/base/memory/MemoryPurgeManager*.class",
  "org/chromium/base/memory/MemoryPressureMonitor*.class",
]

# Excluded from repackage_jars, but not from jar_src().
_build_jar_excluded_patterns = [ "org/chromium/build/NativeLibraries.class" ]

# See crbug.com/1401015 for more info on why GEN_JNI is excluded by default
template("repackage_jars") {
  _excludes = []
  if (defined(invoker.jar_excluded_patterns)) {
    _excludes += invoker.jar_excluded_patterns
  }
  if (!defined(invoker.remove_gen_jni) || invoker.remove_gen_jni) {
    _excludes += [ "*/*GEN_JNI.class" ]
  }
  dist_jar(target_name) {
    requires_android = true
    direct_deps_only = true
    use_unprocessed_jars = true
    no_build_hooks = true
    jar_excluded_patterns = _excludes
    forward_variables_from(invoker, "*", [ "jar_excluded_patterns" ])
  }
}

repackage_jars("repackage_api") {
  output = "$_package_dir/cronet_api.jar"
  deps = [ ":cronet_api_java" ]
}

# See crbug.com/1005836 for more info on why repackage_native requires 2 extra
# targets. These 3 targets exist to ensure the correct version of GEN_JNI
# (a generated class containing native method definitions) is included.
repackage_jars("repackage_native") {
  output = "$_package_dir/cronet_impl_native_java.jar"
  deps = [
    ":cronet_jni_registration_java",
    ":repackage_native_java",
  ]
  remove_gen_jni = false
  jar_excluded_patterns = _jar_excluded_patterns + _build_jar_excluded_patterns
}

_native_intermediate_jar_path = "$target_out_dir/repackage_native_impl.jar"

# Do not depend on this target directly. Use :repackage_native.
repackage_jars("repackage_native_impl") {
  output = _native_intermediate_jar_path
  deps = cronet_impl_native_java_deps_to_package +
         [ ":cronet_impl_native_base_java" ]
  jar_excluded_patterns = _jar_excluded_patterns + _build_jar_excluded_patterns
}

# Do not depend on this target directly. Use :repackage_native.
# This target exists to provide :repackage_native with a suitable target to
# depend on (since dist_aar only pulls in deps of type "java_library").
android_java_prebuilt("repackage_native_java") {
  jar_path = _native_intermediate_jar_path

  # Since only the unprocessed jar is used, no need to complete the bytecode
  # processing step.
  enable_bytecode_checks = false
  deps = [ ":repackage_native_impl" ]
}

repackage_jars("repackage_common") {
  output = "$_package_dir/cronet_impl_common_java.jar"
  deps = cronet_impl_common_java_deps_to_package + [
           ":cronet_impl_common_base_java",
         ]
}

_cronet_shared_lib_file_name = "lib" + _cronet_shared_lib_name + ".so"

# cronet_sample_test_apk_resources is identical to
# cronet_sample_apk_resources. The two have to be different targets because
# targets which are common between the "instrumentation test apk" and the
# "tested apk" are removed from the "instrumentation test apk".
android_resources("cronet_sample_test_apk_resources") {
  sources = [
    "sample/res/layout/activity_main.xml",
    "sample/res/layout/dialog_url.xml",
    "sample/res/values/dimens.xml",
    "sample/res/values/strings.xml",
  ]
  android_manifest = "sample/javatests/AndroidManifest.xml"
}

instrumentation_test_apk("cronet_sample_test_apk") {
  apk_name = "CronetSampleTest"
  apk_under_test = ":cronet_sample_apk"
  android_manifest = "sample/javatests/AndroidManifest.xml"
  sources = [
    "sample/javatests/src/org/chromium/cronet_sample_apk/CronetSampleTest.java",
  ]
  deps = [
    ":cronet_sample_apk_java",
    ":package_impl_common_java",
    "//third_party/android_deps:espresso_java",
    "//third_party/androidx:androidx_test_monitor_java",
    "//third_party/androidx:androidx_test_rules_java",
    "//third_party/androidx:androidx_test_runner_java",
    "//third_party/junit",
  ]

  if (!is_java_debug) {
    proguard_enabled = true
    proguard_configs = [ "sample/javatests/proguard.cfg" ]
  }
}

generate_jni("cronet_tests_jni_headers") {
  testonly = true
  sources = [
    "test/javatests/src/org/chromium/net/CronetUrlRequestContextTest.java",
    "test/javatests/src/org/chromium/net/CronetUrlRequestTest.java",
    "test/javatests/src/org/chromium/net/ExperimentalOptionsTest.java",
    "test/src/org/chromium/net/CronetTestUtil.java",
    "test/src/org/chromium/net/MockCertVerifier.java",
    "test/src/org/chromium/net/MockUrlRequestJobFactory.java",
    "test/src/org/chromium/net/NativeTestServer.java",
    "test/src/org/chromium/net/QuicTestServer.java",
    "test/src/org/chromium/net/TestUploadDataStreamHandler.java",
  ]
}

shared_library("cronet_tests") {
  testonly = true
  sources = [
    # While "cronet_tests" cannot depend on "cronet_static", and hence cannot
    # call any Cronet functions, it can access fields of Cronet objects, so add
    # Cronet header files to facilitate accessing these fields.
    "//components/cronet/android/cronet_context_adapter.h",
    "//components/cronet/android/cronet_url_request_adapter.h",
    "//components/cronet/cronet_url_request.h",
    "//components/cronet/url_request_context_config.h",
    "test/cronet_test_jni.cc",
    "test/cronet_test_util.cc",
    "test/cronet_test_util.h",
    "test/cronet_url_request_context_config_test.cc",
    "test/cronet_url_request_context_config_test.h",
    "test/cronet_url_request_test.cc",
    "test/experimental_options_test.cc",
    "test/mock_cert_verifier.cc",
    "test/mock_url_request_job_factory.cc",
    "test/native_test_server.cc",
    "test/quic_test_server.cc",
    "test/test_upload_data_stream_handler.cc",
    "test/test_upload_data_stream_handler.h",
    "test/url_request_intercepting_job_factory.cc",
    "test/url_request_intercepting_job_factory.h",
  ]

  deps = [
    ":cronet",
    ":cronet_tests_jni_headers",
    "//base",
    "//base:i18n",
    "//base/test:test_support",
    "//components/cronet:cronet_common",
    "//components/cronet:cronet_version_header",
    "//components/cronet/testing:test_support",
    "//components/prefs",
    "//net",
    "//net:simple_quic_tools",
    "//net:test_support",
    "//third_party/icu",
  ]

  include_dirs = [ _cronet_version_header_include_dir ]

  configs -= [ "//build/config/android:hide_all_but_jni_onload" ]
  configs += [ "//build/config/android:hide_all_but_jni" ]
}

android_resources("cronet_test_apk_resources") {
  testonly = true
  sources = [
    "test/res/values/strings.xml",
    "test/res/xml/network_security_config.xml",
    "test/smoketests/res/native/values/strings.xml",
  ]
}

android_library("cronet_test_apk_java") {
  testonly = true
  annotation_processor_deps = [ "//base/android/jni_generator:jni_processor" ]

  sources = [
    "test/src/org/chromium/net/CronetTestApplication.java",
    "test/src/org/chromium/net/CronetTestUtil.java",
    "test/src/org/chromium/net/Http2TestHandler.java",
    "test/src/org/chromium/net/Http2TestServer.java",
    "test/src/org/chromium/net/MockCertVerifier.java",
    "test/src/org/chromium/net/MockUrlRequestJobFactory.java",
    "test/src/org/chromium/net/NativeTestServer.java",
    "test/src/org/chromium/net/QuicTestServer.java",
    "test/src/org/chromium/net/ReportingCollector.java",
    "test/src/org/chromium/net/TestFilesInstaller.java",
    "test/src/org/chromium/net/TestUploadDataStreamHandler.java",
  ]

  deps = [
    ":cronet_api_java",
    ":cronet_impl_all_java",
    "//base:base_java",
    "//base:base_java_test_support",
    "//base:jni_java",
    "//build/android:build_java",
    "//net/android:net_java_test_support",
    "//third_party/android_sdk:android_test_base_java",
    "//third_party/androidx:androidx_multidex_multidex_java",
    "//third_party/junit",
    "//third_party/netty4:netty_all_java",
  ]
}

cronet_smoketests_platform_only_common_srcs = [
  "test/smoketests/src/org/chromium/net/smoke/ChromiumPlatformOnlyTestSupport.java",
  "test/smoketests/src/org/chromium/net/smoke/CronetSmokeTestRule.java",
  "test/smoketests/src/org/chromium/net/smoke/HttpTestServer.java",
  "test/smoketests/src/org/chromium/net/smoke/SmokeTestRequestCallback.java",
  "test/smoketests/src/org/chromium/net/smoke/TestSupport.java",
]

cronet_smoketests_native_common_srcs = cronet_smoketests_platform_only_common_srcs + [
                                         "test/smoketests/src/org/chromium/net/smoke/ChromiumNativeTestSupport.java",
                                         "test/smoketests/src/org/chromium/net/smoke/NativeCronetTestRule.java",
                                       ]

cronet_tests_androidx_common_srcs = [
  "//third_party/androidx:androidx_test_core_java",
  "//third_party/androidx:androidx_test_ext_junit_java",
  "//third_party/androidx:androidx_test_runner_java",
]

# cronet_common_javatests.jar - Cronet Java test common files.
android_library("cronet_common_javatests") {
  testonly = true
  sources = [
    "test/javatests/src/org/chromium/net/CronetLoggerTestRule.java",
    "test/javatests/src/org/chromium/net/CronetTestRule.java",
    "test/javatests/src/org/chromium/net/TestRequestFinishedListener.java",
    "test/javatests/src/org/chromium/net/TestUploadDataProvider.java",
    "test/javatests/src/org/chromium/net/TestUrlRequestCallback.java",
  ]
  deps = [
           ":cronet_api_java",
           ":cronet_impl_all_java",
           "//base:base_java",
           "//base:jni_java",
           "//build/android:build_java",
           "//third_party/android_sdk:android_test_base_java",
           "//third_party/androidx:androidx_annotation_annotation_java",
           "//third_party/junit",
         ] + cronet_tests_androidx_common_srcs
}

# cronet_fake_javatests.jar - Java tests for the fake implementation of Cronet.
android_library("cronet_fake_javatests") {
  testonly = true
  sources = [
    "fake/javatests/org/chromium/net/test/FakeCronetControllerTest.java",
    "fake/javatests/org/chromium/net/test/FakeCronetEngineTest.java",
    "fake/javatests/org/chromium/net/test/FakeCronetProviderTest.java",
    "fake/javatests/org/chromium/net/test/FakeUrlRequestTest.java",
    "fake/javatests/org/chromium/net/test/FakeUrlResponseTest.java",
    "fake/javatests/org/chromium/net/test/UrlResponseMatcherTest.java",
  ]

  deps = [
           ":cronet_api_java",
           ":cronet_common_javatests",
           ":cronet_impl_common_base_java",
           "//base:base_java_test_support",
           "//third_party/android_sdk:android_test_base_java",
           "//third_party/junit",
         ] + cronet_tests_androidx_common_srcs
}

cronet_javatests_deps_to_package = [
  ":cronet_common_javatests",
  ":cronet_fake_javatests",
  ":cronet_test_apk_java",
  "//base:base_java",
  "//base:jni_java",
  "//base:base_java_test_support",

  "//net/android:embedded_test_server_aidl_java",
  "//net/android:net_java",
  "//net/android:net_java_test_support",
  "//url:url_java",
  "//third_party/androidx:androidx_annotation_annotation_experimental_java",
]

android_library("cronet_javatests") {
  testonly = true
  annotation_processor_deps = [ "//base/android/jni_generator:jni_processor" ]

  sources = [
    "test/javatests/src/org/chromium/net/BidirectionalStreamQuicTest.java",
    "test/javatests/src/org/chromium/net/BidirectionalStreamTest.java",
    "test/javatests/src/org/chromium/net/BrotliTest.java",
    "test/javatests/src/org/chromium/net/Criteria.java",
    "test/javatests/src/org/chromium/net/CronetEngineBuilderTest.java",
    "test/javatests/src/org/chromium/net/CronetOnboardingTest.java",
    "test/javatests/src/org/chromium/net/CronetStressTest.java",
    "test/javatests/src/org/chromium/net/CronetTestRuleTest.java",
    "test/javatests/src/org/chromium/net/CronetUploadTest.java",
    "test/javatests/src/org/chromium/net/CronetUrlRequestContextTest.java",
    "test/javatests/src/org/chromium/net/CronetUrlRequestTest.java",
    "test/javatests/src/org/chromium/net/DiskStorageTest.java",
    "test/javatests/src/org/chromium/net/ExperimentalOptionsTest.java",
    "test/javatests/src/org/chromium/net/FileUtils.java",
    "test/javatests/src/org/chromium/net/GetStatusTest.java",
    "test/javatests/src/org/chromium/net/MetricsTestUtil.java",
    "test/javatests/src/org/chromium/net/MockCertVerifierTest.java",
    "test/javatests/src/org/chromium/net/NQETest.java",
    "test/javatests/src/org/chromium/net/NetworkChangeNotifierTest.java",
    "test/javatests/src/org/chromium/net/NetworkErrorLoggingTest.java",
    "test/javatests/src/org/chromium/net/PkpTest.java",
    "test/javatests/src/org/chromium/net/QuicTest.java",
    "test/javatests/src/org/chromium/net/RequestFinishedInfoTest.java",
    "test/javatests/src/org/chromium/net/TestBidirectionalStreamCallback.java",
    "test/javatests/src/org/chromium/net/TestDrivenDataProvider.java",
    "test/javatests/src/org/chromium/net/TestNetworkQualityRttListener.java",
    "test/javatests/src/org/chromium/net/TestNetworkQualityThroughputListener.java",
    "test/javatests/src/org/chromium/net/UrlResponseInfoTest.java",
    "test/javatests/src/org/chromium/net/apihelpers/ContentTypeParametersParserTest.java",
    "test/javatests/src/org/chromium/net/apihelpers/UploadDataProvidersTest.java",
    "test/javatests/src/org/chromium/net/impl/CronetLoggerTest.java",
    "test/javatests/src/org/chromium/net/impl/CronetManifestTest.java",
    "test/javatests/src/org/chromium/net/urlconnection/CronetBufferedOutputStreamTest.java",
    "test/javatests/src/org/chromium/net/urlconnection/CronetChunkedOutputStreamTest.java",
    "test/javatests/src/org/chromium/net/urlconnection/CronetFixedModeOutputStreamTest.java",
    "test/javatests/src/org/chromium/net/urlconnection/CronetHttpURLConnectionTest.java",
    "test/javatests/src/org/chromium/net/urlconnection/CronetHttpURLStreamHandlerTest.java",
    "test/javatests/src/org/chromium/net/urlconnection/CronetInputStreamTest.java",
    "test/javatests/src/org/chromium/net/urlconnection/CronetURLStreamHandlerFactoryTest.java",
    "test/javatests/src/org/chromium/net/urlconnection/MessageLoopTest.java",
    "test/javatests/src/org/chromium/net/urlconnection/QuicUploadTest.java",
    "test/javatests/src/org/chromium/net/urlconnection/TestUtil.java",
  ]

  # Adding deps here won't include those deps in the cronet_tests_java.jar.
  # Please add to cronet_javatests_deps_to_package instead.
  deps = [
    ":cronet_api_java",
    ":cronet_impl_all_java",
    ":cronet_urlconnection_impl_java",
    "//third_party/android_sdk:android_test_base_java",
    "//third_party/androidx:androidx_test_ext_junit_java",
    "//third_party/androidx:androidx_test_runner_java",
    "//third_party/google-truth:google_truth_java",
    "//third_party/hamcrest:hamcrest_core_java",
    "//third_party/junit",
    "//third_party/mockito:mockito_java",
  ]
  deps += cronet_javatests_deps_to_package
  data = [ "//components/cronet/testing/test_server/data/" ]
}

instrumentation_test_apk("cronet_test_instrumentation_apk") {
  # This is the only Cronet APK with lint enabled. This one was chosen because
  # it depends on basically all source files.
  enable_lint = true
  lint_baseline_file = "lint-baseline.xml"
  lint_suppressions_file = "lint-suppressions.xml"

  # Still needs to support KitKat. See crbug.com/1042122.
  lint_min_sdk_version = 19

  apk_name = "CronetTestInstrumentation"
  android_manifest = "test/javatests/AndroidManifest.xml"

  shared_libraries = [
    ":cronet",
    ":cronet_tests",
  ]
  loadable_modules = [ "$root_out_dir/libnetty-tcnative.so" ]

  sources = cronet_smoketests_native_common_srcs + [
              "test/smoketests/src/org/chromium/net/smoke/Http2Test.java",
              "test/smoketests/src/org/chromium/net/smoke/QuicTest.java",
            ]

  deps = [
           ":cronet_api_java",
           ":cronet_combine_proguard_flags",
           ":cronet_impl_all_java",
           ":cronet_javatests",
           ":cronet_test_apk_java",
           ":cronet_test_apk_resources",
           "//base:base_java",
           "//base:base_java_test_support",
           "//base:jni_java",
           "//build/android:build_java",
           "//net/android:net_java",
           "//net/android:net_java_test_support",
           "//third_party/android_sdk:android_test_base_java",
           "//third_party/android_sdk:android_test_mock_java",
           "//third_party/hamcrest:hamcrest_core_java",
           "//third_party/junit",
           "//third_party/netty-tcnative:netty-tcnative-so",
           "//third_party/netty4:netty_all_java",
         ] + cronet_tests_androidx_common_srcs

  additional_apks = [ "//net/android:net_test_support_apk" ]

  data_deps = [ "//net:test_support" ]

  enable_multidex = true
  if (!is_java_debug) {
    proguard_enabled = true

    proguard_configs = [
      "$target_gen_dir/cronet_impl_native_proguard.cfg",
      "cronet_impl_common_proguard.cfg",
      "cronet_impl_platform_proguard.cfg",
      "test/proguard.cfg",
    ]
  }
}

android_resources("cronet_smoketests_platform_only_apk_resources") {
  testonly = true
  sources = [
    "test/smoketests/res/platform_only/values/strings.xml",
    "test/smoketests/res/platform_only/xml/network_security_config.xml",
  ]
}

instrumentation_test_apk(
    "cronet_smoketests_platform_only_instrumentation_apk") {
  apk_name = "PlatformOnlyEngineSmokeTestInstrumentation"
  android_manifest = "test/javatests/AndroidManifest.xml"

  sources = cronet_smoketests_platform_only_common_srcs + [
              "test/smoketests/src/org/chromium/net/smoke/PlatformOnlyEngineTest.java",
              "test/src/org/chromium/net/CronetTestApplication.java",
            ]

  deps = [
           ":cronet_api_java",
           ":cronet_impl_common_base_java",
           ":cronet_smoketests_platform_only_apk_resources",
           "//base:base_java_test_support",
           "//third_party/android_sdk:android_test_base_java",
           "//third_party/android_sdk:android_test_mock_java",
           "//third_party/androidx:androidx_multidex_multidex_java",
           "//third_party/junit",
           "//third_party/netty4:netty_all_java",
         ] + cronet_tests_androidx_common_srcs

  if (!is_java_debug) {
    proguard_enabled = true

    proguard_configs = [
      "cronet_impl_common_proguard.cfg",
      "cronet_impl_platform_proguard.cfg",
      "test/proguard.cfg",
    ]
  }
}

instrumentation_test_apk(
    "cronet_smoketests_missing_native_library_instrumentation_apk") {
  apk_name = "MissingNativeLibrarySmokeTestInstrumentation"
  android_manifest = "test/javatests/AndroidManifest.xml"

  sources = cronet_smoketests_native_common_srcs + [ "test/smoketests/src/org/chromium/net/smoke/MissingNativeLibraryTest.java" ]
  deps = [
           ":cronet_api_java",
           ":cronet_combine_proguard_flags",
           ":cronet_impl_common_base_java",
           ":cronet_test_apk_java",
           ":cronet_test_apk_resources",
           "//base:base_java",
           "//base:base_java_test_support",
           "//base:jni_java",
           "//build/android:build_java",
           "//third_party/android_sdk:android_test_base_java",
           "//third_party/android_sdk:android_test_mock_java",
           "//third_party/junit",
           "//third_party/netty4:netty_all_java",
         ] + cronet_tests_androidx_common_srcs

  enable_multidex = true
  if (!is_java_debug) {
    proguard_enabled = true
    proguard_configs = [
      "$target_gen_dir/cronet_impl_native_proguard.cfg",
      "cronet_impl_common_proguard.cfg",
      "cronet_impl_platform_proguard.cfg",
      "test/proguard.cfg",
    ]
  }
}

android_apk("cronet_perf_test_apk") {
  testonly = true
  apk_name = "CronetPerfTest"
  android_manifest = "test/javaperftests/AndroidManifest.xml"
  shared_libraries = [
    ":cronet",
    ":cronet_tests",
  ]

  sources =
      [ "test/javaperftests/src/org/chromium/net/CronetPerfTestActivity.java" ]

  deps = [
    ":cronet_api_java",
    ":cronet_combine_proguard_flags",
    ":cronet_impl_all_java",
    ":cronet_javatests",
    ":cronet_test_apk_java",
    "//base:base_java",
    "//base:jni_java",
    "//build/android:build_java",
    "//third_party/android_sdk:android_test_mock_java",
    "//third_party/junit",
  ]

  enable_multidex = true
  if (!is_java_debug) {
    proguard_enabled = true
    proguard_configs = [
      "$target_gen_dir/cronet_impl_native_proguard.cfg",
      "cronet_impl_common_proguard.cfg",
      "test/proguard.cfg",
      "//testing/android/proguard_for_test.flags",
    ]
    enable_proguard_checks = false
  }
}

test("cronet_unittests_android") {
  deps = [
    ":cronet_impl_native_base_java",
    ":cronet_static",
    "//base",
    "//base/test:test_support",
    "//components/cronet:cronet_common_unittests",
    "//components/cronet/native:cronet_native_unittests",
    "//components/prefs:test_support",
    "//net",
    "//net:test_support",
    "//net/android:net_java",
    "//testing/gtest",
  ]

  sources = [ "../run_all_unittests.cc" ]

  data = [ "//components/cronet/testing/test_server/data/" ]

  if (is_android) {
    shard_timeout = 180
  }
}

test("cronet_tests_android") {
  deps = [
    ":cronet_impl_native_base_java",
    ":cronet_static",
    "//base",
    "//base/test:test_support",
    "//components/cronet/native/test:cronet_native_tests",
    "//components/prefs:test_support",
    "//net",
    "//net:test_support",
    "//net/android:net_java",
    "//testing/gtest",
  ]

  allow_cleartext_traffic = true

  sources = [ "../run_all_unittests.cc" ]

  defines = [ "CRONET_TESTS_IMPLEMENTATION" ]

  data = [ "//components/cronet/testing/test_server/data/" ]

  if (is_android) {
    shard_timeout = 180
  }
}

_test_package_dir = "$root_out_dir/cronet/test"
_tests_java_jars_without_jni_path =
    "$target_out_dir/cronet_tests_java_without_jni.jar"
_test_deps = cronet_javatests_deps_to_package + [
               ":cronet_javatests",
               "//third_party/netty4:netty_all_java",
             ]

# First, generate an intermediate jar with the various source GEN_JNI classes
# removed to avoid conflicts...
repackage_jars("repackage_test_jars_without_jni") {
  output = _tests_java_jars_without_jni_path
  testonly = true
  deps = _test_deps
  remove_gen_jni = true
}

# This target exists to provide :repackage_test_jars with a suitable target to
# depend on (since dist_aar only pulls in deps of type "java_library").
android_java_prebuilt("repackage_test_jars_without_jni_java") {
  jar_path = _tests_java_jars_without_jni_path
  testonly = true

  # Since only the unprocessed jar is used, no need to complete the bytecode
  # processing step.
  enable_bytecode_checks = false
  deps = [ ":repackage_test_jars_without_jni" ]
}

# ...then, generate the final, merged GEN_JNI class...
generate_jni_registration("cronet_tests_jni_registration") {
  targets = _test_deps
  manual_jni_registration = true
  testonly = true
  module_name = "cronet_tests"
}
android_library("cronet_tests_jni_registration_java") {
  srcjar_deps = [ ":cronet_tests_jni_registration" ]
  testonly = true
}

# ...and finally, generate the test jar with the final GEN_JNI class.
repackage_jars("repackage_test_jars") {
  output = "$_test_package_dir/cronet_tests_java.jar"
  testonly = true
  deps = [
    ":cronet_tests_jni_registration_java",
    ":repackage_test_jars_without_jni_java",
  ]
  remove_gen_jni = false
}

zip("jar_cronet_sample_source") {
  inputs = [
    "sample/AndroidManifest.xml",
    "sample/javatests/AndroidManifest.xml",
    "sample/javatests/proguard.cfg",
    "sample/javatests/src/org/chromium/cronet_sample_apk/CronetSampleTest.java",
    "sample/README",
    "sample/res/layout/activity_main.xml",
    "sample/res/layout/dialog_url.xml",
    "sample/res/values/dimens.xml",
    "sample/res/values/strings.xml",
    "sample/src/org/chromium/cronet_sample_apk/CronetSampleActivity.java",
    "sample/src/org/chromium/cronet_sample_apk/CronetSampleApplication.java",
  ]
  output = "$_package_dir/cronet-sample-src.jar"
  base_dir = "sample"
}

jar_src("jar_cronet_impl_native_java_source") {
  src_search_dirs = [
    "//base/android/java/src",
    "//build/android/java/src",
    "//components/cronet/android/java/src",
    "//net/android/java/src",
    "//url/android/java/src",
  ]
  source_deps = [
    ":cronet_impl_native_base_java",
    "//base:base_java",
    "//base:jni_java",
    "//build/android:build_java",
    "//net/android:net_java",
    "//url:url_java",
  ]
  srcjar_deps = cronet_impl_native_java_srcjar_deps + [
                  ":cronet_jni_registration",
                  "//base:base_android_java_enums_srcjar",
                  "//net/android:net_android_java_enums_srcjar",
                  "//net/android:net_errors_java",
                ]
  excluded_patterns = _jar_excluded_patterns
  jar_path = "$_package_dir/cronet_impl_native_java-src.jar"
}

action("generate_licenses") {
  _license_path = "$_package_dir/LICENSE"

  script = "//tools/licenses/licenses.py"
  outputs = [ _license_path ]
  args = [
    "license_file",
    rebase_path(_license_path, root_build_dir),
    "--gn-target",
    "//components/cronet/android:cronet",
    "--gn-out-dir",
    ".",
  ]
}

action_with_pydeps("generate_javadoc") {
  script = "//components/cronet/tools/generate_javadoc.py"
  depfile = "$target_gen_dir/$target_name.d"
  _zip_file = "$target_gen_dir/$target_name.zip"
  outputs = [ _zip_file ]
  _src_jar = "$_package_dir/cronet_api-src.jar"

  _annotations_deps = [
    "//third_party/androidx:androidx_annotation_annotation_experimental_java__classes",
    "//third_party/androidx:androidx_annotation_annotation_jvm_java",
  ]

  _build_config_deps = []
  _build_configs = []

  foreach(dep, _annotations_deps) {
    _build_config_dep = "$dep$build_config_target_suffix"
    _build_config_deps += [ _build_config_dep ]

    _build_config = get_label_info(dep, "target_gen_dir") + "/" +
                    get_label_info(dep, "name") + ".build_config.json"

    _build_configs += [ _build_config ]
  }

  deps = [ ":jar_cronet_api_source" ] + _annotations_deps + _build_config_deps

  inputs = [
             _src_jar,
             android_sdk_jar,
           ] + _build_configs

  _rebased_build_configs = []
  foreach(config, _build_configs) {
    _rebased_build_configs += [ rebase_path(config, root_build_dir) ]
  }

  args = [
    "--output-dir",
    rebase_path(_package_dir, root_build_dir),
    "--input-dir",
    rebase_path("//components/cronet", root_build_dir),
    "--overview-file",
    rebase_path("$_package_dir/README.md.html", root_build_dir),
    "--readme-file",
    rebase_path("//components/cronet/README.md", root_build_dir),
    "--depfile",
    rebase_path(depfile, root_build_dir),
    "--zip-file",
    rebase_path(_zip_file, root_build_dir),
    "--android-sdk-jar",
    rebase_path(android_sdk_jar, root_build_dir),

    # JavaDoc is generated from Cronet's API source jar.
    "--input-src-jar",
    rebase_path(_src_jar, root_build_dir),
  ]

  foreach(rebased_config, _rebased_build_configs) {
    args += [
      "--support-annotations-jars=@FileArg($rebased_config:deps_info:unprocessed_jar_path)",
      "--classpath-jars=@FileArg($rebased_config:deps_info:javac_full_classpath)",
    ]
  }
}

copy("cronet_package_copy") {
  sources = [
    "$target_gen_dir/cronet_impl_native_proguard.cfg",
    "//AUTHORS",
    "//chrome/VERSION",
    "cronet_impl_common_proguard.cfg",
    "cronet_impl_fake_proguard.cfg",
    "cronet_impl_platform_proguard.cfg",
    "implementation_api_version.txt",
    "interface_api_version.txt",
  ]
  outputs = [ "$_package_dir/{{source_file_part}}" ]

  deps = [
    ":cronet_api_java",
    ":cronet_combine_proguard_flags",
    ":cronet_impl_common_base_java",
  ]
}

copy("cronet_package_copy_native_headers") {
  sources = cronet_native_public_headers + grpc_public_headers

  outputs = [ "$_package_dir/include/{{source_file_part}}" ]
}

copy("cronet_package_copy_native_lib") {
  sources = [ "$root_out_dir/" + _cronet_shared_lib_file_name ]
  outputs = [ "$_package_dir/libs/${android_app_abi}/" +
              _cronet_shared_lib_file_name ]
  deps = [ ":cronet" ]
}

copy("cronet_package_copy_native_lib_unstripped") {
  sources = [ "$root_out_dir/lib.unstripped/" + _cronet_shared_lib_file_name ]
  outputs = [ "$_package_dir/symbols/${android_app_abi}/" +
              _cronet_shared_lib_file_name ]
  deps = [ ":cronet" ]
}

copy("cronet_package_copy_native_test_lib") {
  testonly = true
  sources = [
    "$root_out_dir/libcronet_tests.so",
    "$root_out_dir/libnetty-tcnative.so",
  ]
  outputs =
      [ "$_test_package_dir/libs/${android_app_abi}/{{source_file_part}}" ]
  deps = [
    ":cronet_tests",
    "//third_party/netty-tcnative:netty-tcnative-so",
  ]
}

copy("cronet_package_copy_native_test_lib_unstripped") {
  testonly = true
  sources = [
    "$root_out_dir/lib.unstripped/libcronet_tests.so",
    "$root_out_dir/lib.unstripped/libnetty-tcnative.so",
  ]
  outputs =
      [ "$_test_package_dir/symbols/${android_app_abi}/{{source_file_part}}" ]
  deps = [
    ":cronet_tests",
    "//third_party/netty-tcnative:netty-tcnative-so",
  ]
}

copy("cronet_package_copy_test_assets") {
  testonly = true
  sources = [ "//components/cronet/testing/test_server/data" ]
  outputs = [ "$_test_package_dir/assets/test" ]
}

copy("cronet_package_copy_test_support_apks") {
  testonly = true
  sources = [
    # Provides EmbeddedTestServer.
    "$root_out_dir/apks/ChromiumNetTestSupport.apk",
  ]
  outputs =
      [ "$_test_package_dir/apks/${android_app_abi}/{{source_file_part}}" ]
  deps = [ "//net/android:net_test_support_apk" ]
}

copy("cronet_package_copy_test_files") {
  testonly = true
  sources = [
    "//net/data/ssl/certificates/expired_cert.pem",
    "//net/data/ssl/certificates/quic-chain.pem",
    "//net/data/ssl/certificates/quic-leaf-cert.key",
    "//net/data/ssl/certificates/quic-leaf-cert.key.pkcs8.pem",
    "//net/data/ssl/certificates/root_ca_cert.pem",
  ]
  outputs = [ "$_test_package_dir/assets/test_files/net/data/ssl/certificates/{{source_file_part}}" ]
  deps = [
    # Not really dependent, but builds can fail if these two targets attempt
    # to create the "assets" subdirectory simultaneously.
    ":cronet_package_copy_test_assets",
  ]
}

copy("cronet_package_copy_resources") {
  sources = [ "api/res/raw/keep_cronet_api.xml" ]
  outputs = [ "$_package_dir/res/raw/{{source_file_part}}" ]
}

# Enforce that ARM Neon is not used when building for ARMv7
if (target_cpu == "arm" && arm_version == 7 && !arm_use_neon) {
  action("enforce_no_neon") {
    script = "//components/cronet/tools/check_no_neon.py"
    outputs = [ "$target_gen_dir/$target_name.stamp" ]
    args = [
      rebase_path("${android_tool_prefix}objdump", root_build_dir),

      # libcronet.so may contain ARM Neon instructions from BoringSSL, but these
      # are only used after checking whether the CPU supports NEON at runtime,
      # so instead check base/ as it represents a large swath of code that only
      # contains Neon instructions when Neon is enabled by default.
      rebase_path("$root_out_dir/obj/base/base/*.o", root_build_dir),
      "--stamp",
      rebase_path(outputs[0], root_build_dir),
    ]
    deps = [ "//base:base" ]
  }
}

# Enforce restrictions for API<->impl boundary.
action("api_static_checks") {
  script = "//components/cronet/tools/api_static_checks.py"
  outputs = [ "$target_gen_dir/$target_name.stamp" ]
  _api_jar = "$target_out_dir/cronet_api_java.processed.jar"
  _common_jar = "$target_out_dir/cronet_impl_common_base_java.processed.jar"
  _native_jar = "$target_out_dir/cronet_impl_native_base_java.processed.jar"
  args = [
    "--api_jar",
    rebase_path(_api_jar, root_build_dir),
    "--impl_jar",
    rebase_path(_common_jar, root_build_dir),
    "--impl_jar",
    rebase_path(_native_jar, root_build_dir),
    "--stamp",
    rebase_path(outputs[0], root_build_dir),
  ]
  deps = [
    ":cronet_api_java",
    ":cronet_impl_common_base_java",
    ":cronet_impl_native_base_java",
  ]
  inputs = [
    _api_jar,
    _common_jar,
    _native_jar,
    "//components/cronet/tools/update_api.py",
  ]
  sources = [
    "//components/cronet/android/api.txt",
    "//components/cronet/android/interface_api_version.txt",
  ]
}

action("dependencies_checks") {
  script = "//components/cronet/tools/check_cronet_dependencies.py"
  inputs = [ "//components/cronet/android/dependencies.txt" ]
  sources = [
    "$_gn_path",
    "//components/cronet/tools/check_cronet_dependencies.sh",
  ]
  outputs = [ "$target_gen_dir/$target_name.stamp" ]
  args = [
    "--new_dependencies_script",
    rebase_path("//components/cronet/tools/check_cronet_dependencies.sh",
                root_build_dir),
    "--old_dependencies",
    rebase_path(inputs[0], root_build_dir),
    "--stamp",
    rebase_path(outputs[0], root_build_dir),
  ]
  deps = [ ":cronet" ]
}

group("cronet_package_android") {
  # Marked as testonly as it contains test-only targets too.
  testonly = true

  # Enforce building with ICU alternatives, crbug.com/611621.
  # Enforce that arm_use_neon==false when building for ARMv7 by
  # not including any deps in cronet_package target otherwise.
  if (use_platform_icu_alternatives &&
      (!(target_cpu == "arm" && arm_version == 7) || !arm_use_neon)) {
    deps = [
      ":api_static_checks",
      ":cronet_package_copy",
      ":cronet_package_copy_native_headers",
      ":cronet_package_copy_native_lib",
      ":cronet_package_copy_native_lib_unstripped",
      ":cronet_package_copy_resources",
      ":cronet_sizes",
      ":cronet_test_package",
      ":dependencies_checks",
      ":generate_javadoc",
      ":generate_licenses",
      ":jar_cronet_api_source",
      ":jar_cronet_impl_common_java_source",
      ":jar_cronet_impl_native_java_source",
      ":jar_cronet_sample_source",
      ":repackage_api",
      ":repackage_common",
      ":repackage_native",
    ]
    if (current_cpu == "arm" && arm_version == 7) {
      deps += [ ":enforce_no_neon" ]
    }
  }
}

group("cronet_android_mainline") {
  # Target for android mainline which removed unnecessary deps from
  # "cronet_package_android"

  # Enforce building with ICU alternatives, crbug.com/611621.
  # Enforce that arm_use_neon==false when building for ARMv7 by
  # not including any deps in cronet_package target otherwise.
  if (use_platform_icu_alternatives &&
      (!(target_cpu == "arm" && arm_version == 7) || !arm_use_neon)) {
    deps = [
      ":cronet_package_copy_native_lib",
      ":jar_cronet_api_source",
      ":repackage_api",
      ":repackage_common",
      ":repackage_native",
    ]
    if (current_cpu == "arm" && arm_version == 7) {
      deps += [ ":enforce_no_neon" ]
    }
  }
}

group("cronet_test_package") {
  testonly = true

  # Don't build for MIPS where tests aren't run.
  if (current_cpu != "mipsel" && current_cpu != "mips64el") {
    deps = [
      ":cronet_package_copy_native_test_lib",
      ":cronet_package_copy_native_test_lib_unstripped",
      ":cronet_package_copy_test_assets",
      ":cronet_package_copy_test_files",
      ":cronet_package_copy_test_support_apks",
      ":repackage_test_jars",
    ]
  }
}<|MERGE_RESOLUTION|>--- conflicted
+++ resolved
@@ -331,63 +331,6 @@
   srcjar_deps = cronet_impl_common_java_srcjar_deps
 }
 
-<<<<<<< HEAD
-=======
-# cronet_impl_java_util_java.jar - Classes shared between Java Cronet implementations.
-android_library("cronet_impl_java_util_java") {
-  sources = [
-    "java/src/org/chromium/net/impl/JavaUploadDataSinkBase.java",
-    "java/src/org/chromium/net/impl/JavaUrlRequestUtils.java",
-  ]
-
-  deps = [
-    ":cronet_api_java",
-    "//third_party/androidx:androidx_annotation_annotation_java",
-  ]
-}
-
-# cronet_impl_platform_base_java.jar - Java platform based implementation of the Cronet engine.
-android_library("cronet_impl_platform_base_java") {
-  sources = [
-    "java/src/org/chromium/net/impl/InputStreamChannel.java",
-    "java/src/org/chromium/net/impl/JavaCronetEngine.java",
-    "java/src/org/chromium/net/impl/JavaCronetEngineBuilderImpl.java",
-    "java/src/org/chromium/net/impl/JavaCronetProvider.java",
-    "java/src/org/chromium/net/impl/JavaUrlRequest.java",
-  ]
-
-  deps = [
-    ":cronet_api_java",
-    ":cronet_impl_common_base_java",
-    ":cronet_impl_java_util_java",
-    "//net/android:net_thread_stats_uid_java",
-    "//third_party/android_deps:com_google_code_findbugs_jsr305_java",
-    "//third_party/androidx:androidx_annotation_annotation_java",
-  ]
-}
-
-# cronet_impl_fake_base_java.jar - Fake implementation of Cronet.
-android_library("cronet_impl_fake_base_java") {
-  sources = [
-    "fake/java/org/chromium/net/test/FakeCronetController.java",
-    "fake/java/org/chromium/net/test/FakeCronetEngine.java",
-    "fake/java/org/chromium/net/test/FakeCronetProvider.java",
-    "fake/java/org/chromium/net/test/FakeRequestFinishedInfo.java",
-    "fake/java/org/chromium/net/test/FakeUrlRequest.java",
-    "fake/java/org/chromium/net/test/FakeUrlResponse.java",
-    "fake/java/org/chromium/net/test/ResponseMatcher.java",
-    "fake/java/org/chromium/net/test/UrlResponseMatcher.java",
-  ]
-
-  deps = [
-    ":cronet_api_java",
-    ":cronet_impl_common_base_java",
-    ":cronet_impl_java_util_java",
-    "//third_party/androidx:androidx_annotation_annotation_java",
-  ]
-}
-
->>>>>>> 6e619ff2
 android_library("cronet_urlconnection_impl_java") {
   sources = [
     "java/src/org/chromium/net/urlconnection/CronetBufferedOutputStream.java",
