--- conflicted
+++ resolved
@@ -1530,28 +1530,6 @@
   EXPECT_GT(GetTaggedBytes(tag_val1), old_traffic);
 }
 
-<<<<<<< HEAD
-TEST_F(UDPSocketTest, DISABLED_RecordRadioWakeUpTrigger) {
-  base::test::ScopedFeatureList feature_list;
-  feature_list.InitAndEnableFeature(features::kRecordRadioWakeupTrigger);
-
-  base::HistogramTester histograms;
-
-  // Simulates the radio state is dormant.
-  android::RadioActivityTracker::GetInstance().OverrideRadioActivityForTesting(
-      base::android::RadioDataActivity::kDormant);
-  android::RadioActivityTracker::GetInstance().OverrideRadioTypeForTesting(
-      base::android::RadioConnectionType::kCell);
-
-  ConnectTest(/*use_nonblocking_io=*/false, false);
-
-  // Check the write is recorded as a possible radio wake-up trigger.
-  histograms.ExpectTotalCount(
-      android::kUmaNamePossibleWakeupTriggerUDPWriteAnnotationId, 1);
-}
-
-=======
->>>>>>> eddec18c
 TEST_F(UDPSocketTest, BindToNetwork) {
   // The specific value of this address doesn't really matter, and no
   // server needs to be running here. The test only needs to call
